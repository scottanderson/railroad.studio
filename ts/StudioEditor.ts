import {GvasString, GvasText, gvasToString} from './Gvas';
<<<<<<< HEAD
import {IndustryType, IndustryTypeNew, industryName} from './IndustryType';
=======
import {IndustryName, industryNames} from './IndustryName';
import {IndustryType, industryName} from './IndustryType';
>>>>>>> dbecb424
import {Quaternion} from './Quaternion';
import {Quadruplet} from './Railroad';
import {Rotator} from './Rotator';
import {SplineTrackType} from './SplineTrackType';
import {Studio} from './Studio';
import {Vector} from './Vector';
import {fp32q, fp32r, fp32v, stringToText, textToString} from './util';

export interface InputTextOptions {
    max?: string;
    min?: string;
    step?: string;
}

export function bootstrapIcon(className: string, label: string) {
    const i = document.createElement('i');
    i.classList.add('bi', className);
    i.setAttribute('role', 'img');
    i.ariaLabel = label;
    return i;
}

export function saveContext(
    studio: Studio,
    input: Node,
    saveAction: () => boolean | void,
    cancelAction: () => boolean,
    formatValue: () => string,
): Node {
    const pre = document.createElement('pre');
    pre.classList.add('m-0');
    pre.textContent = formatValue();
    pre.addEventListener('click', () => {
        pre.parentElement?.replaceChildren(div);
    });
    // Save
    const btnSave = document.createElement('button');
    btnSave.classList.add('btn', 'btn-success');
    btnSave.appendChild(bootstrapIcon('bi-save', 'Save'));
    btnSave.addEventListener('click', () => {
        const stayOpen = saveAction();
        studio.setMapModified();
        pre.textContent = formatValue();
        if (typeof stayOpen === 'boolean' && stayOpen) return;
        // Close the edit control
        div.parentElement?.replaceChildren(pre);
    });
    // Cancel
    const btnCancel = document.createElement('button');
    btnCancel.classList.add('btn', 'btn-danger');
    btnCancel.appendChild(bootstrapIcon('bi-x-circle', 'Cancel'));
    btnCancel.addEventListener('click', () => {
        if (cancelAction()) return;
        // Close the edit control
        div.parentElement?.replaceChildren(pre);
    });
    // Layout
    const div = document.createElement('div');
    div.classList.add('hstack', 'gap-2');
    div.replaceChildren(input, btnSave, btnCancel);
    return pre;
}

export function editNumber(
    studio: Studio,
    value: number,
    options: InputTextOptions,
    saveValue: (value: number) => number,
    customFormatValue?: (value: number) => string,
) {
    const formatValue = customFormatValue ? () => customFormatValue(value) : () => {
        const num = Number.isInteger(value) ? String(value) : value.toFixed(2);
        return options.max ? `${num} / ${options.max}` : num;
    };
    const input = document.createElement('input');
    input.type = 'number';
    input.classList.add('form-control');
    if (options.max) input.max = options.max;
    if (options.min) input.min = options.min;
    if (options.step) input.step = options.step;
    input.pattern = '[0-9]+';
    input.value = String(value);
    const onSaveValue = () => {
        value = Number(input.value);
        value = saveValue(value);
        return onCancel();
    };
    const onCancel = () => {
        if (Number(input.value) !== value) {
            // Restore the original value
            input.value = String(value);
            return true;
        }
        // Close the edit control
        return false;
    };
    return saveContext(studio, input, onSaveValue, onCancel, formatValue);
}

export function editSlider(
    studio: Studio,
    value: number,
    options: InputTextOptions,
    saveValue: (value: number) => number,
    customFormatValue: (value: number) => string,
) {
    const formatValue = () => customFormatValue(value);
    const input = document.createElement('input');
    input.type = 'range';
    input.classList.add('form-range');
    if (options.max) input.max = options.max;
    if (options.min) input.min = options.min;
    if (options.step) input.step = options.step;
    input.value = String(value);
    const onSaveValue = () => {
        value = Number(input.value);
        value = saveValue(value);
        return onCancel();
    };
    const onCancel = () => {
        const inputValue = Number(input.value);
        if (inputValue !== value) {
            // Restore the original value
            input.value = String(value);
            if (inputValue === Number(input.value)) {
                // The slider was already as close as possible to the original value. Close the edit control
                return false;
            }
            updatePreview();
            return true;
        }
        // Close the edit control
        return false;
    };
    const preview = document.createElement('pre');
    preview.classList.add('mb-0');
    preview.textContent = formatValue();
    const updatePreview = () => preview.textContent = customFormatValue(Number(input.value));
    input.addEventListener('input', updatePreview);
    const form = document.createElement('form');
    form.classList.add('form-group', 'w-100');
    form.replaceChildren(preview, input);
    return saveContext(studio, form, onSaveValue, onCancel, formatValue);
}

export function editString(
    studio: Studio,
    value: GvasString,
    saveValue: (value: GvasString) => void,
) {
    const checkbox = document.createElement('input');
    checkbox.type = 'checkbox';
    checkbox.title = 'Null';
    checkbox.checked = (value === null);
    let tempValue = value ?? '';
    checkbox.addEventListener('click', () => {
        input.disabled = checkbox.checked;
        if (checkbox.checked) {
            tempValue = input.value;
            input.value = 'null';
        } else {
            input.value = tempValue;
        }
    });
    const input = document.createElement('input');
    input.type = 'text';
    input.disabled = (value === null);
    input.value = (value === null) ? 'null' : value;
    const onSave = () => {
        value = checkbox.checked ? null : input.value;
        saveValue(value);
    };
    const onCancel = () => {
        const newValue = checkbox.checked ? null : input.value;
        if (newValue !== value) {
            // Restore the original value
            input.disabled = checkbox.checked = (value === null);
            input.value = (value === null) ? 'null' : value;
            tempValue = value ?? '';
            return true;
        }
        // Close the edit control
        return false;
    };
        // Layout
    const form = document.createElement('form');
    form.replaceChildren(checkbox, input);
    const formatValue = () => gvasToString(value);
    return saveContext(studio, form, onSave, onCancel, formatValue);
}

export function editText(
    studio: Studio,
    value: GvasText,
    saveValue: (value: GvasText) => void,
) {
    return editString(studio, textToString(value), (value) => saveValue(stringToText(value)));
}

export function editNumbers(
    studio: Studio,
    labels: string[],
    value: number[],
    display: (value: number[]) => string,
    saveValue: (value: number[]) => number[],
    options?: InputTextOptions,
) {
    const formatValue = () => display(value);
    const vstack = document.createElement('div');
    vstack.classList.add('vstack');
    const inputs: HTMLInputElement[] = [];
    value.forEach((v, i) => {
        const input = document.createElement('input');
        inputs.push(input);
        input.type = 'number';
        input.value = String(value[i]);
        if (options) {
            if (options.min) input.min = options.min;
            if (options.max) input.max = options.max;
            if (options.step) input.step = options.step;
        }
        input.pattern = '[0-9]+';
        input.classList.add('form-control');
        const div = document.createElement('div');
        div.classList.add('form-floating', 'mt-1', 'mb-1');
        const label = document.createElement('label');
        label.textContent = labels[i];
        div.replaceChildren(input, label);
        vstack.appendChild(div);
    });
    const onSave = () => {
        value = inputs.map((i) => Number(i.value));
        value = saveValue(value);
        return onCancel();
    };
    const onCancel = () => {
        if (!value.every((v, i) => String(v) === inputs[i].value)) {
            // Restore the original values
            inputs.forEach((input, i) => input.value = String(value[i]));
            return true;
        }
        // Close the edit control
        return false;
    };
    return saveContext(studio, vstack, onSave, onCancel, formatValue);
}

export function editIndustryProducts(
    studio: Studio,
    type: string,
    labels: Quadruplet<string>,
    values: Quadruplet<number>,
    saveValue: (value: number[]) => number[],
): Node {
    const display = (value: number[]) => {
        const zeroPredicate = (v: number): boolean => v === 0;
        if (value.every(zeroPredicate)) return '[Empty]';
        return String(value).replace(/(,0)+$/g, '');
    };
    const options = {
        min: '0',
        step: '1',
    };
    return editNumbers(studio, labels, values, display, saveValue, options);
}

export function editQuaternion(
    studio: Studio,
    value: Quaternion,
    saveValue: (value: Quaternion) => Quaternion,
) {
    const encode = (v: Quaternion): number[] => [v.x, v.y, v.z, v.w];
    const decode = (t: number[]): Quaternion => fp32q({x: t[0], y: t[1], z: t[2], w: t[3]});
    const display = (t: number[]) => {
        const xZero = t[0] === 0;
        const yZero = t[1] === 0;
        const zZero = t[2] === 0;
        const wZero = t[3] === 0;
        if (xZero && yZero && zZero && wZero) return '0';
        if (t.every(Number.isInteger)) return `{${t[0]},${t[1]},${t[2]},${t[3]}}`;
        return '[Quaternion]';
    };
    const labels = ['x', 'y', 'z', 'w'];
    const save = (t: number[]) => encode(saveValue(decode(t)));
    return editNumbers(studio, labels, encode(value), display, save);
}

export function editRotator(
    studio: Studio,
    value: Rotator,
    saveValue: (value: Rotator) => Rotator,
) {
    const encode = (r: Rotator): number[] => [r.roll, r.yaw, r.pitch];
    const decode = (t: number[]): Rotator => fp32r({roll: t[0], yaw: t[1], pitch: t[2]});
    const display = (t: number[]) => {
        if (t[0] === 0 && t[2] === 0) {
            return Number.isInteger(t[1]) ? String(t[1]) : t[1].toFixed(2);
        }
        return '[Rotator]';
    };
    const labels = ['roll', 'yaw', 'pitch'];
    const save = (t: number[]) => encode(saveValue(decode(t)));
    return editNumbers(studio, labels, encode(value), display, save);
}

export function editVector(
    studio: Studio,
    value: Vector,
    saveValue: (value: Vector) => Vector,
) {
    const encode = (v: Vector): number[] => [v.x, v.y, v.z];
    const decode = (t: number[]): Vector => fp32v({x: t[0], y: t[1], z: t[2]});
    const display = (t: number[]) => {
        const xZero = t[0] === 0;
        const yZero = t[1] === 0;
        const zZero = t[2] === 0;
        if (xZero && yZero && zZero) return '0';
        if (yZero && zZero) return (t[0] > 0) ? `X+${t[0].toFixed(2)}` : `X${t[0].toFixed(2)}`;
        if (xZero && zZero) return (t[1] > 0) ? `Y+${t[1].toFixed(2)}` : `Y${t[1].toFixed(2)}`;
        if (xZero && yZero) return (t[2] > 0) ? `Z+${t[2].toFixed(2)}` : `Z${t[2].toFixed(2)}`;
        if (t.every(Number.isInteger)) return `{${t[0]},${t[1]},${t[2]}}`;
        return '[Vector]';
    };
    const labels = ['x', 'y', 'z'];
    const save = (t: number[]) => encode(saveValue(decode(t)));
    return editNumbers(studio, labels, encode(value), display, save);
}

export function editIndustryName(
    studio: Studio,
    name: IndustryName,
    saveValue: (value: IndustryName) => void,
): Node {
    const save = (value: string) => saveValue(value as IndustryName);
    return editDropdown(studio, name, industryNames, save);
}

export function editIndustryType(
    studio: Studio,
    type: IndustryTypeNew,
    saveValue: (value: IndustryTypeNew) => void,
): Node {
    const options: {[key: string]: string} = {};
    for (const key in IndustryType) {
        if (!isNaN(Number(key))) continue;
        const i = Number(IndustryType[key]);
        if (isNaN(i)) continue;
        options[String(i)] = industryName[i as IndustryType] || 'Unknown';
    }
    const save = (value: string) => saveValue(Number(value) as IndustryType);
    return editDropdown(studio, String(type), options, save);
}

export function editTrackType(
    studio: Studio,
    type: SplineTrackType,
    saveValue: (value: SplineTrackType) => unknown,
): Node {
    const options = Object.fromEntries(
        Object.values(SplineTrackType)
            .map((v) => [v, v]));
    const save = (value: string) => saveValue(value as SplineTrackType);
    return editDropdown(studio, type, options, save);
}

export function editDropdown(
    studio: Studio,
    value: string,
    options: Record<string, string>,
    saveValue: (value: string) => unknown,
): Node {
    const select = document.createElement('select');
    select.classList.add('form-select');
    for (const [value, text] of Object.entries(options)) {
        const option = document.createElement('option');
        option.value = value;
        option.textContent = text;
        select.appendChild(option);
    }
    select.value = String(value);
    const onSave = () => {
        value = select.value;
        saveValue(value);
    };
    const onCancel = () => {
        if (select.value !== value) {
            // Restore the original value
            select.value = value;
            return true;
        }
        // Close the edit control
        return false;
    };
    const formatValue = () => (options[value] || 'Unknown');
    return saveContext(studio, select, onSave, onCancel, formatValue);
}<|MERGE_RESOLUTION|>--- conflicted
+++ resolved
@@ -1,10 +1,6 @@
 import {GvasString, GvasText, gvasToString} from './Gvas';
-<<<<<<< HEAD
-import {IndustryType, IndustryTypeNew, industryName} from './IndustryType';
-=======
 import {IndustryName, industryNames} from './IndustryName';
 import {IndustryType, industryName} from './IndustryType';
->>>>>>> dbecb424
 import {Quaternion} from './Quaternion';
 import {Quadruplet} from './Railroad';
 import {Rotator} from './Rotator';
@@ -344,8 +340,8 @@
 
 export function editIndustryType(
     studio: Studio,
-    type: IndustryTypeNew,
-    saveValue: (value: IndustryTypeNew) => void,
+    type: IndustryType,
+    saveValue: (value: IndustryType) => void,
 ): Node {
     const options: {[key: string]: string} = {};
     for (const key in IndustryType) {
