import {GvasString} from './Gvas';
import {NumericFrameState} from './Railroad';

export const frameTypes = [
    '622D',
    'boxcar',
    'caboose',
    'class70',
    'class70_tender',
    'climax',
    'coach_dsprr_1',
    'cooke260',
    'cooke260_new',
    'cooke260_new_tender',
    'cooke260_tender',
    'cooke280',
    'cooke280_tender',
    'eureka',
    'eureka_tender',
    'flatcar_cordwood',
    'flatcar_hopper',
    'flatcar_logs',
    'flatcar_stakes',
    'flatcar_tanker',
    'glenbrook',
    'glenbrook_tender',
    'handcar',
    'heisler',
    'hopperBB',
    'lima280',
    'lima280_tender',
    'montezuma',
    'montezuma_tender',
    'mosca',
    'mosca_tender',
    'plantationcar_boxcar',
    'plantationcar_flatcar',
    'plantationcar_flatcar_logs',
    'plantationcar_flatcar_stakes',
    'plantationcar_flatcar_stakes_bulkhead',
    'plantationcar_hopper_large',
    'plantationcar_hopper_medium',
    'plantationcar_hopper_small',
    'plantationcar_tanker',
    'plow',
    'porter_040',
    'porter_042',
    'rubybasin',
    'shay',
    'skeletoncar',
    'stockcar',
    'tankcarNCO',
    'tenmile',
    'tweetsie280',
    'tweetsie280_tender',
    'waycar',
] as const satisfies ReadonlyArray<string>;

type FrameType = typeof frameTypes[number];

export const isFrameType = (type: GvasString): type is FrameType =>
    type ? frameTypes.includes(type) : false;

export const frameCategories = ['engine', 'tender', 'freight', 'passenger', 'mow', 'handcar'] as const;

type PRO<K extends string | number | symbol, T> = Partial<Readonly<Record<K, T>>>;

type CategoryFlags = {
    engine: true,
    tender?: undefined,
    coal?: true,
    freight?: undefined,
    passenger?: undefined,
    mow?: undefined,
    handcar?: undefined,
} | {
    engine?: undefined,
    tender: true,
    coal?: true,
    freight?: undefined,
    passenger?: undefined,
    mow?: undefined,
    handcar?: undefined,
} | {
    engine?: undefined,
    tender?: undefined,
    coal?: undefined,
    freight: true,
    passenger?: undefined,
    mow?: undefined,
    handcar?: undefined,
} | {
    engine?: undefined,
    tender?: undefined,
    coal?: undefined,
    freight?: undefined,
    passenger: true,
    mow?: undefined,
    handcar?: undefined,
} | {
    engine?: undefined,
    tender?: undefined,
    coal?: undefined,
    freight?: undefined,
    passenger?: undefined,
    mow: true,
    handcar?: undefined,
} | {
    engine?: undefined,
    tender?: undefined,
    coal?: undefined,
    freight?: undefined,
    passenger?: undefined,
    mow?: undefined,
    handcar: true,
};

export type FrameDefinition = CategoryFlags & {
    length: number,
    width?: number,
    name: string,
    min?: PRO<keyof NumericFrameState, number>,
    max?: PRO<keyof NumericFrameState, number>,
};

export const frameDefinitions: Record<FrameType, FrameDefinition> = {

    '622D': {
        engine: true,
        length: 760,
        name: 'D&RGW Class 48',
        min: {
            headlightType: 1,
            paintType: 1,
            reverserValue: -1,
            smokestackType: 1,
        },
        max: {
            boilerFireTemp: 400,
            boilerFuelAmount: 70,
            boilerPressure: 130,
            boilerWaterLevel: 5000,
            boilerWaterTemp: 110,
            brakeValue: 1,
            headlightType: 2,
            paintType: 1,
            regulatorValue: 1,
            reverserValue: 1,
            sanderAmount: 100,
            smokestackType: 3,
            tenderFuelAmount: 144,
            tenderWaterAmount: 1600,
        },
    },

    'boxcar': {
        freight: true,
        length: 822.82,
        name: 'Boxcar',
        min: {
            headlightType: 1,
            paintType: 1,
            smokestackType: 1,
        },
        max: {
            brakeValue: 1,
            headlightType: 1,
            paintType: 7,
            smokestackType: 1,
        },
    },

    'caboose': {
        length: 679,
        name: 'Bobber Caboose',
        passenger: true,
        min: {
            headlightType: 1,
            paintType: 1,
            smokestackType: 1,
        },
        max: {
            boilerFireTemp: 400,
            boilerFuelAmount: 50,
            boilerPressure: 120,
            boilerWaterLevel: 500,
            boilerWaterTemp: 110,
            brakeValue: 1,
            headlightType: 1,
            markerLightsCenterState: 3,
            markerLightsFrontLeftState: 3,
            markerLightsFrontRightState: 3,
            markerLightsRearLeftState: 3,
            markerLightsRearRightState: 3,
            paintType: 10,
            smokestackType: 1,
            tenderFuelAmount: 15,
        },
    },

    'class70': {
        engine: true,
        name: 'D&RG Class 70',
        length: 938.9,
        min: {
            headlightType: 1,
            paintType: 1,
            reverserValue: -1,
            smokestackType: 1,
        },
        max: {
            boilerFireTemp: 400,
            boilerFuelAmount: 100,
            boilerPressure: 130,
            boilerWaterLevel: 6000,
            boilerWaterTemp: 110,
            brakeValue: 1,
            compressorAirPressure: 100,
            compressorValveValue: 1,
            markerLightsFrontLeftState: 3,
            markerLightsFrontRightState: 3,
            paintType: 3,
            regulatorValue: 1,
            reverserValue: 1,
            headlightType: 3,
            sanderAmount: 100,
            smokestackType: 3,
        },
    },

    'class70_tender': {
        length: 678.81,
        name: 'Class 70 Tender',
        tender: true,
        min: {
            headlightType: 1,
            paintType: 1,
            smokestackType: 1,
        },
        max: {
            brakeValue: 1,
            headlightType: 1,
            markerLightsRearLeftState: 3,
            markerLightsRearRightState: 3,
            paintType: 3,
            smokestackType: 1,
            tenderFuelAmount: 1350,
            tenderWaterAmount: 9500,
        },
    },

    'climax': {
        engine: true,
        length: 820,
        name: 'Climax',
        min: {
            headlightType: 1,
            paintType: 1,
            reverserValue: -1,
            smokestackType: 1,
        },
        max: {
            boilerFireTemp: 400,
            boilerFuelAmount: 80,
            boilerPressure: 160,
            boilerWaterLevel: 4000,
            boilerWaterTemp: 110,
            brakeValue: 1,
            compressorAirPressure: 100,
            compressorValveValue: 1,
            generatorValveValue: 1,
            paintType: 1,
            regulatorValue: 1,
            reverserValue: 1,
            headlightType: 1,
            sanderAmount: 100,
            smokestackType: 3,
            tenderFuelAmount: 332,
            tenderWaterAmount: 3000,
        },
    },

    'coach_dsprr_1': {
        passenger: true,
        length: 1420,
        width: 300,
        name: 'Coach DSP&P RR No. 57',
        min: {
            headlightType: 1,
            paintType: 1,
            smokestackType: 1,
        },
        max: {
            brakeValue: 1,
            headlightType: 1,
            paintType: 5,
            smokestackType: 1,
        },
    },

    'cooke260': {
        engine: true,
        length: 837.83,
        name: 'Cooke Mogul Wood',
        min: {
            headlightType: 1,
            paintType: 1,
            reverserValue: -1,
            smokestackType: 1,
        },
        max: {
            boilerFireTemp: 400,
            boilerFuelAmount: 80,
            boilerPressure: 150,
            boilerWaterLevel: 5000,
            boilerWaterTemp: 110,
            brakeValue: 1,
            compressorAirPressure: 100,
            compressorValveValue: 1,
            headlightType: 2,
            paintType: 1,
            regulatorValue: 1,
            reverserValue: 1,
            sanderAmount: 100,
            smokestackType: 3,
        },
    },

    'cooke260_new': {
        coal: true,
        engine: true,
        length: 837.83,
        name: 'Cooke Mogul Coal',
        min: {
            headlightType: 1,
            paintType: 1,
            reverserValue: -1,
            smokestackType: 1,
        },
        max: {
            boilerFireTemp: 400,
            boilerFuelAmount: 80,
            boilerPressure: 150,
            boilerWaterLevel: 4500,
            boilerWaterTemp: 110,
            brakeValue: 1,
            compressorAirPressure: 100,
            compressorValveValue: 1,
            headlightType: 5,
            markerLightsFrontLeftState: 3,
            markerLightsFrontRightState: 3,
            paintType: 6,
            reverserValue: 1,
            sanderAmount: 100,
            smokestackType: 5,
        },
    },

    'cooke260_new_tender': {
        coal: true,
        length: 641.73,
        name: 'Cooke Mogul Coal Tender',
        tender: true,
        min: {
            headlightType: 1,
            paintType: 1,
            smokestackType: 1,
        },
        max: {
            brakeValue: 1,
            headlightType: 1,
            markerLightsRearLeftState: 3,
            markerLightsRearRightState: 3,
            paintType: 6,
            smokestackType: 1,
            tenderFuelAmount: 6000,
            tenderWaterAmount: 9500,
        },
    },

    'cooke260_tender': {
        length: 641.73,
        name: 'Cooke Mogul Wood Tender',
        tender: true,
        min: {
            headlightType: 1,
            paintType: 1,
            smokestackType: 1,
        },
        max: {
            brakeValue: 1,
            headlightType: 1,
            markerLightsRearLeftState: 3,
            markerLightsRearRightState: 3,
            paintType: 1,
            tenderFuelAmount: 1460,
            tenderWaterAmount: 9500,
            smokestackType: 1,
        },
    },

    'cooke280': {
        engine: true,
        name: 'Cooke Consolidation',
        length: 870,
        min: {
            headlightType: 1,
            paintType: 1,
            reverserValue: -1,
            smokestackType: 1,
        },
        max: {
            boilerFireTemp: 400,
            boilerFuelAmount: 70,
            boilerPressure: 130,
            boilerWaterLevel: 5000,
            boilerWaterTemp: 110,
            brakeValue: 1,
            compressorAirPressure: 100,
            compressorValveValue: 1,
            headlightType: 3,
            markerLightsFrontLeftState: 3,
            markerLightsFrontRightState: 3,
            paintType: 5,
            regulatorValue: 1,
            reverserValue: 1,
            sanderAmount: 100,
            smokestackType: 4,
        },
    },

    'cooke280_tender': {
        tender: true,
        name: 'Cooke Consolidation Tender',
        length: 625,
        min: {
            headlightType: 1,
            paintType: 1,
            smokestackType: 1,
        },
        max: {
            brakeValue: 1,
            headlightType: 1,
            markerLightsRearLeftState: 3,
            markerLightsRearRightState: 3,
            paintType: 5,
            smokestackType: 1,
            tenderFuelAmount: 1428,
            tenderWaterAmount: 9500,
        },
    },

    'eureka': {
        engine: true,
        length: 802.13,
        name: 'Eureka',
        min: {
            headlightType: 1,
            paintType: 1,
            reverserValue: -1,
            smokestackType: 1,
        },
        max: {
            boilerFireTemp: 400,
            boilerFuelAmount: 70,
            boilerPressure: 130,
            boilerWaterLevel: 5000,
            boilerWaterTemp: 110,
            brakeValue: 1,
            compressorAirPressure: 100,
            compressorValveValue: 1,
            headlightType: 3,
            paintType: 1,
            regulatorValue: 1,
            reverserValue: 1,
            sanderAmount: 100,
            smokestackType: 1,
        },
    },

    'eureka_tender': {
        length: 497,
        name: 'Eureka Tender',
        tender: true,
        min: {
            headlightType: 1,
            paintType: 1,
            smokestackType: 1,
        },
        max: {
            brakeValue: 1,
            headlightType: 1,
            markerLightsRearLeftState: 3,
            markerLightsRearRightState: 3,
            paintType: 1,
            smokestackType: 1,
            tenderFuelAmount: 499,
            tenderWaterAmount: 3800,
        },
    },

    'flatcar_cordwood': {
        freight: true,
        length: 785.6,
        name: 'Flatcar Tier 3',
        min: {
            headlightType: 1,
            paintType: 1,
            smokestackType: 1,
        },
        max: {
            brakeValue: 1,
            headlightType: 1,
            paintType: 7,
            smokestackType: 1,
        },
    },

    'flatcar_hopper': {
        freight: true,
        length: 785.6,
        name: 'Hopper',
        min: {
            headlightType: 1,
            paintType: 1,
            smokestackType: 1,
        },
        max: {
            brakeValue: 1,
            headlightType: 1,
            paintType: 1,
            smokestackType: 1,
        },
    },

    'flatcar_logs': {
        freight: true,
        length: 785.6,
        name: 'Flatcar Tier 1',
        min: {
            headlightType: 1,
            paintType: 1,
            smokestackType: 1,
        },
        max: {
            brakeValue: 1,
            headlightType: 1,
            paintType: 7,
            smokestackType: 1,
        },
    },

    'flatcar_stakes': {
        freight: true,
        length: 785.6,
        name: 'Flatcar Tier 2',
        min: {
            headlightType: 1,
            paintType: 1,
            smokestackType: 1,
        },
        max: {
            brakeValue: 1,
            headlightType: 1,
            paintType: 7,
            smokestackType: 1,
        },
    },

    'flatcar_tanker': {
        freight: true,
        length: 760,
        name: 'Tanker',
        min: {
            headlightType: 1,
            paintType: 1,
            smokestackType: 1,
        },
        max: {
            brakeValue: 1,
            headlightType: 1,
            paintType: 10,
            smokestackType: 1,
        },
    },

    'glenbrook': {
        engine: true,
        length: 837.83,
        name: 'Glenbrook',
        min: {
            headlightType: 1,
            paintType: 1,
            reverserValue: -1,
            smokestackType: 1,
        },
        max: {
            boilerFireTemp: 400,
            boilerFuelAmount: 70,
            boilerPressure: 130,
            boilerWaterLevel: 5000,
            boilerWaterTemp: 110,
            brakeValue: 1,
            compressorAirPressure: 100,
            compressorValveValue: 1,
            headlightType: 4,
            paintType: 13,
            regulatorValue: 1,
            reverserValue: 1,
            sanderAmount: 100,
            smokestackType: 5,
        },
    },

    'glenbrook_tender': {
        length: 505,
        name: 'Glenbrook Tender',
        tender: true,
        min: {
            headlightType: 1,
            paintType: 1,
            smokestackType: 1,
        },
        max: {
            brakeValue: 1,
            headlightType: 1,
            paintType: 13,
            smokestackType: 1,
            tenderFuelAmount: 798,
            tenderWaterAmount: 3800,
        },
    },

    'handcar': {
        handcar: true,
        length: 220.2,
        name: 'Handcar',
        min: {
            headlightType: 1,
            paintType: 1,
            reverserValue: -1,
            smokestackType: 1,
        },
        max: {
            boilerPressure: 120,
            boilerWaterLevel: 100,
            boilerWaterTemp: 10,
            brakeValue: 1,
            headlightType: 1,
            paintType: 1,
            regulatorValue: 1,
            reverserValue: 1,
            smokestackType: 1,
            tenderFuelAmount: 20,
        },
    },

    'heisler': {
        engine: true,
        length: 913.73,
        name: 'Heisler',
        min: {
            headlightType: 1,
            paintType: 1,
            reverserValue: -1,
            smokestackType: 1,
        },
        max: {
            boilerFireTemp: 400,
            boilerFuelAmount: 80,
            boilerPressure: 160,
            boilerWaterLevel: 5000,
            boilerWaterTemp: 110,
            brakeValue: 1,
            compressorAirPressure: 100,
            compressorValveValue: 1,
            headlightType: 3,
            paintType: 1,
            regulatorValue: 1,
            reverserValue: 1,
            sanderAmount: 100,
            smokestackType: 3,
            tenderFuelAmount: 454,
            tenderWaterAmount: 3000,
        },
    },

    'hopperBB': {
        freight: true,
        length: 720,
        name: 'Carter Brothers Drop-Bottom Hopper',
        min: {
            headlightType: 1,
            paintType: 1,
            smokestackType: 1,
        },
        max: {
            brakeValue: 1,
            headlightType: 1,
            paintType: 7,
            smokestackType: 1,
        },
    },

    'lima280': {
        engine: true,
        length: 1080,
        name: 'Lima 2-8-0',
        min: {
            headlightType: 1,
            paintType: 1,
            reverserValue: -1,
            smokestackType: 1,
        },
        max: {
            boilerFireTemp: 400,
            boilerFuelAmount: 70,
            boilerPressure: 160,
            boilerWaterLevel: 5000,
            boilerWaterTemp: 110,
            brakeValue: 1,
            headlightType: 8,
            paintType: 2,
            regulatorValue: 1,
            reverserValue: 1,
            sanderAmount: 100,
            smokestackType: 4,
        },
    },

    'lima280_tender': {
        length: 620,
        name: 'Lima 2-8-0 Tender',
        tender: true,
        min: {
            paintType: 1,
        },
        max: {
            brakeValue: 1,
            paintType: 2,
            tenderFuelAmount: 5400,
            tenderWaterAmount: 9000,
        },
    },

    'montezuma': {
        engine: true,
        length: 580,
        name: 'Montezuma',
        min: {
            headlightType: 1,
            paintType: 1,
            reverserValue: -1,
            smokestackType: 1,
        },
        max: {
            boilerFireTemp: 400,
            boilerFuelAmount: 70,
            boilerPressure: 130,
            boilerWaterLevel: 5000,
            boilerWaterTemp: 110,
            brakeValue: 1,
            headlightType: 2,
            paintType: 2,
            regulatorValue: 1,
            reverserValue: 1,
            sanderAmount: 100,
            smokestackType: 3,
        },
    },

    'montezuma_tender': {
        length: 420,
        name: 'Montezuma Tender',
        tender: true,
        min: {
            headlightType: 1,
            paintType: 1,
            smokestackType: 1,
        },
        max: {
            brakeValue: 1,
            headlightType: 1,
            paintType: 2,
            smokestackType: 1,
            tenderFuelAmount: 470,
            tenderWaterAmount: 5900,
        },
    },

    'mosca': {
        engine: true,
        length: 873,
        name: 'Mosca',
        min: {
            headlightType: 1,
            paintType: 1,
            reverserValue: -1,
            smokestackType: 1,
        },
        max: {
            boilerFireTemp: 400,
            boilerFuelAmount: 70,
            boilerPressure: 130,
            boilerWaterLevel: 5000,
            boilerWaterTemp: 110,
            brakeValue: 1,
            headlightType: 3,
            paintType: 1,
            regulatorValue: 1,
            reverserValue: 1,
            sanderAmount: 100,
            smokestackType: 5,
        },
    },

    'mosca_tender': {
        length: 530,
        name: 'Mosca Tender',
        tender: true,
        min: {
            headlightType: 1,
            paintType: 1,
            smokestackType: 1,
        },
        max: {
            brakeValue: 1,
            headlightType: 1,
            paintType: 1,
            smokestackType: 1,
            tenderFuelAmount: 854,
            tenderWaterAmount: 3800,
        },
    },

    'plantationcar_boxcar': {
        freight: true,
        length: 420,
        name: 'EWA Plantation Box Car',
        min: {
            headlightType: 1,
            paintType: 1,
            smokestackType: 1,
        },
        max: {
            brakeValue: 1,
            headlightType: 1,
            paintType: 7,
            smokestackType: 1,
        },
    },

    'plantationcar_flatcar': {
        freight: true,
        length: 420,
        name: 'Gregg Sugar Cane Cane Flat',
        min: {
            headlightType: 1,
            paintType: 1,
            smokestackType: 1,
        },
        max: {
            brakeValue: 1,
            headlightType: 1,
            paintType: 7,
            smokestackType: 1,
        },
    },

    'plantationcar_flatcar_logs': {
        freight: true,
        length: 420,
        name: 'Gregg Sugar Cane Logging Flat',
        min: {
            headlightType: 1,
            paintType: 1,
            smokestackType: 1,
        },
        max: {
            brakeValue: 1,
            headlightType: 1,
            paintType: 7,
            smokestackType: 1,
        },
    },

    'plantationcar_flatcar_stakes': {
        freight: true,
        length: 420,
        name: 'Gregg Sugar Cane Stake Flat',
        min: {
            headlightType: 1,
            paintType: 1,
            smokestackType: 1,
        },
        max: {
            brakeValue: 1,
            headlightType: 1,
            paintType: 7,
            smokestackType: 1,
        },
    },

    'plantationcar_flatcar_stakes_bulkhead': {
        freight: true,
        length: 420,
        name: 'Gregg Sugar Cane Bulkhead Flat',
        min: {
            headlightType: 1,
            paintType: 1,
            smokestackType: 1,
        },
        max: {
            brakeValue: 1,
            headlightType: 1,
            paintType: 7,
            smokestackType: 1,
        },
    },

    'plantationcar_hopper_large': {
        freight: true,
        length: 420,
        name: 'Gregg Sugar Cane Lowside Gondola',
        min: {
            headlightType: 1,
            paintType: 1,
            smokestackType: 1,
        },
        max: {
            brakeValue: 1,
            headlightType: 1,
            paintType: 7,
            smokestackType: 1,
        },
    },

    'plantationcar_hopper_medium': {
        freight: true,
        length: 420,
        name: 'Gregg Sugar Cane Medium Gondola',
        min: {
            headlightType: 1,
            paintType: 1,
            smokestackType: 1,
        },
        max: {
            brakeValue: 1,
            headlightType: 1,
            paintType: 7,
            smokestackType: 1,
        },
    },

    'plantationcar_hopper_small': {
        freight: true,
        length: 420,
        name: 'Gregg Sugar Cane Highside Gondola',
        min: {
            headlightType: 1,
            paintType: 1,
            smokestackType: 1,
        },
        max: {
            brakeValue: 1,
            headlightType: 1,
            paintType: 7,
            smokestackType: 1,
        },
    },

    'plantationcar_tanker': {
        freight: true,
        length: 420,
        name: 'Waualua Agricultural Tank Car',
        min: {
            headlightType: 1,
            paintType: 1,
            smokestackType: 1,
        },
        max: {
            brakeValue: 1,
            headlightType: 1,
            paintType: 7,
            smokestackType: 1,
        },
    },

    'plow': {
        length: 610,
        name: 'Snow Plow',
        mow: true,
        min: {
            headlightType: 1,
            paintType: 1,
            smokestackType: 1,
        },
        max: {
            brakeValue: 1,
            headlightType: 1,
            markerLightsFrontLeftState: 3,
            markerLightsFrontRightState: 3,
            paintType: 4,
            smokestackType: 1,
        },
    },

    'porter_040': {
        engine: true,
        length: 391.2,
        name: 'Porter',
        min: {
            headlightType: 1,
            paintType: 1,
            reverserValue: -1,
            smokestackType: 1,
        },
        max: {
            boilerFireTemp: 400,
            boilerFuelAmount: 50,
            boilerPressure: 120,
            boilerWaterLevel: 500,
            boilerWaterTemp: 110,
            brakeValue: 1,
            headlightType: 2,
            paintType: 1,
            regulatorValue: 1,
            reverserValue: 1,
            sanderAmount: 100,
            smokestackType: 1,
            tenderFuelAmount: 66,
            tenderWaterAmount: 800,
        },
    },

    'porter_042': {
        engine: true,
        length: 461.35,
        name: 'Porter 2',
        min: {
            paintType: 1,
            reverserValue: -1,
        },
        max: {
            boilerFireTemp: 400,
            boilerFuelAmount: 50,
            boilerPressure: 120,
            boilerWaterLevel: 500,
            boilerWaterTemp: 110,
            brakeValue: 1,
            headlightType: 2,
            paintType: 1,
            regulatorValue: 1,
            reverserValue: 1,
            sanderAmount: 100,
            smokestackType: 1,
            tenderFuelAmount: 164,
            tenderWaterAmount: 800,
        },
    },

    'rubybasin': {
        coal: true,
        engine: true,
        length: 853.7,
        name: 'Ruby Basin',
        min: {
            headlightType: 1,
            paintType: 1,
            reverserValue: -1,
            smokestackType: 1,
        },
        max: {
            boilerFireTemp: 400,
            boilerFuelAmount: 70,
            boilerPressure: 150,
            boilerWaterLevel: 5000,
            boilerWaterTemp: 110,
            brakeValue: 1,
            compressorAirPressure: 100,
            compressorValveValue: 1,
            headlightType: 6,
            paintType: 5,
            reverserValue: 1,
            sanderAmount: 100,
            smokestackType: 5,
            tenderFuelAmount: 1000,
            tenderWaterAmount: 3785,
        },
    },

    'shay': {
        engine: true,
        length: 800,
        name: 'Shay',
        min: {
            headlightType: 1,
            paintType: 1,
            reverserValue: -1,
            smokestackType: 1,
        },
        max: {
            boilerFireTemp: 400,
            boilerFuelAmount: 80,
            boilerPressure: 160,
            boilerWaterLevel: 4000,
            boilerWaterTemp: 110,
            brakeValue: 1,
            headlightType: 3,
            paintType: 3,
            regulatorValue: 1,
            reverserValue: 1,
            sanderAmount: 100,
            smokestackType: 4,
            tenderFuelAmount: 317,
            tenderWaterAmount: 3000,
        },
    },

    'skeletoncar': {
        freight: true,
        length: 600,
        name: 'Skeleton Car',
        min: {
            headlightType: 1,
            paintType: 1,
            smokestackType: 1,
        },
        max: {
            brakeValue: 1,
            headlightType: 1,
            paintType: 6,
            smokestackType: 1,
        },
    },

    'stockcar': {
        freight: true,
        length: 789.9,
        name: 'Stock Car',
        min: {
            headlightType: 1,
            paintType: 1,
            smokestackType: 1,
        },
        max: {
            brakeValue: 1,
            headlightType: 1,
            paintType: 7,
            smokestackType: 1,
        },
    },

    'tankcarNCO': {
        freight: true,
        length: 789.9,
        name: 'Coffin Tank Car',
        min: {
            headlightType: 1,
            paintType: 1,
            smokestackType: 1,
        },
        max: {
            brakeValue: 1,
            headlightType: 1,
            paintType: 5,
            smokestackType: 1,
        },
    },

    'tenmile': {
        engine: true,
        length: 853.7,
        name: 'Tenmile',
        min: {
            headlightType: 1,
            paintType: 1,
            reverserValue: -1,
            smokestackType: 1,
        },
        max: {
            boilerFireTemp: 400,
            boilerFuelAmount: 70,
            boilerPressure: 130,
            boilerWaterLevel: 5000,
            boilerWaterTemp: 110,
            brakeValue: 1,
            compressorAirPressure: 100,
            compressorValveValue: 1,
            headlightType: 9,
            paintType: 6,
            reverserValue: 1,
            sanderAmount: 100,
            smokestackType: 9,
            tenderFuelAmount: 3320,
            tenderWaterAmount: 1200,
        },
    },

    'tweetsie280': {
        engine: true,
        length: 878.9,
        name: 'ET&WNC 2-8-0',
        min: {
            headlightType: 1,
            paintType: 1,
            reverserValue: -1,
            smokestackType: 1,
        },
        max: {
            boilerFireTemp: 400,
            boilerFuelAmount: 70,
            boilerPressure: 160,
            boilerWaterLevel: 5000,
            boilerWaterTemp: 110,
            brakeValue: 1,
            compressorAirPressure: 100,
            compressorValveValue: 1,
            generatorValveValue: 1,
            headlightType: 6,
            paintType: 3,
            regulatorValue: 1,
            reverserValue: 1,
            sanderAmount: 100,
            smokestackType: 3,
        },
    },

    'tweetsie280_tender': {
        coal: true,
        tender: true,
        length: 618.8,
        name: 'ET&WNC 2-8-0 Tender',
        min: {
            headlightType: 1,
            paintType: 1,
            smokestackType: 1,
        },
        max: {
            brakeValue: 1,
            headlightType: 1,
            paintType: 3,
            smokestackType: 1,
            tenderFuelAmount: 6000,
            tenderWaterAmount: 9500,
        },
    },

    'waycar': {
        length: 615,
        name: 'DSP&P Waycar',
        passenger: true,
        min: {
            headlightType: 1,
            paintType: 1,
            smokestackType: 1,
        },
        max: {
            boilerFireTemp: 400,
            boilerFuelAmount: 50,
            boilerPressure: 120,
            boilerWaterLevel: 500,
            boilerWaterTemp: 110,
            brakeValue: 1,
            headlightType: 1,
            markerLightsFrontLeftState: 3,
            markerLightsFrontRightState: 3,
            markerLightsRearLeftState: 3,
            markerLightsRearRightState: 3,
            paintType: 13,
            smokestackType: 1,
            tenderFuelAmount: 25,
        },
    },

};

type FrameStateMetadata = {
    name: string | readonly [string, string],
    type?: 'slider' | readonly string[],
    unit?: string | readonly [string, string],
    step?: number,
};

export const frameStateMetadata = {
    boilerFireTemp: {
        name: 'Boiler Fire Temperature',
        type: 'slider',
        unit: 'C',
    },
    boilerFuelAmount: {
        name: 'Boiler Fuel',
        type: 'slider',
    },
    boilerPressure: {
        name: 'Boiler Pressure',
        type: 'slider',
        unit: 'psi',
    },
    boilerWaterLevel: {
        name: 'Boiler Water',
        type: 'slider',
        unit: 'L',
    },
    boilerWaterTemp: {
        name: 'Boiler Water Temperature',
        type: 'slider',
        unit: 'C',
    },
    brakeValue: {
        name: 'Brake',
        type: 'slider',
        step: 0.01,
    },
    compressorAirPressure: {
        name: 'Compressor Air Pressure',
        type: 'slider',
        unit: 'psi',
    },
    compressorValveValue: {
        name: 'Compressor',
        type: 'slider',
        step: 0.01,
    },
    generatorValveValue: {
        name: 'Generator',
        type: 'slider',
        step: 0.01,
    },
    headlightType: {
        name: 'Headlight',
    },
    markerLightsCenterState: {
        name: 'Marker Lights Center',
        type: ['None', 'Green', 'Red', 'White'],
    },
    markerLightsFrontLeftState: {
        name: 'Marker Lights Front Left',
        type: ['None', 'Green', 'Red', 'White'],
    },
    markerLightsFrontRightState: {
        name: 'Marker Lights Front Right',
        type: ['None', 'Green', 'Red', 'White'],
    },
    markerLightsRearLeftState: {
        name: 'Marker Lights Rear Left',
        type: ['None', 'Green', 'Red', 'White'],
    },
    markerLightsRearRightState: {
        name: 'Marker Lights Rear Right',
        type: ['None', 'Green', 'Red', 'White'],
    },
    paintType: {
        name: 'Paint',
    },
    regulatorValue: {
        name: 'Regulator',
        type: 'slider',
        step: 0.01,
    },
    reverserValue: {
        name: 'Reverser',
        type: 'slider',
        step: 0.01,
    },
    sanderAmount: {
        name: 'Sand',
        type: 'slider',
    },
    smokestackType: {
        name: 'Smokestack',
    },
    tenderFuelAmount: {
        name: 'Tender Fuel',
        type: 'slider',
        unit: ['logs', 'coal'],
    },
    tenderWaterAmount: {
        name: 'Tank Water',
        type: 'slider',
        unit: 'L',
    },
} as const satisfies Record<keyof NumericFrameState, FrameStateMetadata>;

export const cargoLimits = {
    boxcar: {
        ['EFreightType::CrateTools']: 32,
        ['EFreightType::None']: 0,
        ['EFreightType::SeedPallet']: 14,
    },
    flatcar_cordwood: {
        ['EFreightType::CordWood']: 8,
<<<<<<< HEAD
=======
        ['EFreightType::None']: 0,
>>>>>>> 6a6d29bd
        ['EFreightType::OilBarrel']: 46,
    },
    flatcar_hopper: {
        ['EFreightType::Coal']: 10,
        ['EFreightType::IronOre']: 10,
    },
    flatcar_logs: {
        ['EFreightType::Log']: 6,
<<<<<<< HEAD
=======
        ['EFreightType::None']: 0,
>>>>>>> 6a6d29bd
        ['EFreightType::SteelPipe']: 9,
    },
    flatcar_stakes: {
        ['EFreightType::Beam']: 3,
        ['EFreightType::Lumber']: 6,
        ['EFreightType::None']: 0,
<<<<<<< HEAD
        rail: 10,
=======
        ['EFreightType::Rail']: 10,
>>>>>>> 6a6d29bd
        ['EFreightType::RawIron']: 3,
    },
    flatcar_tanker: {
        ['EFreightType::CrudeOil']: 12,
    },
    hopperBB: {
        ['EFreightType::Coal']: 10,
        ['EFreightType::IronOre']: 8,
    },
    plantationcar_boxcar: {
        ['EFreightType::CrateTools']: 12,
        ['EFreightType::CrudeOil']: 15,
        ['EFreightType::None']: 0,
    },
    plantationcar_flatcar: {
        ['EFreightType::CrateTools']: 6,
    },
    plantationcar_flatcar_logs: {
        ['EFreightType::Log']: 5,
        ['EFreightType::SteelPipe']: 7,
    },
    plantationcar_flatcar_stakes: {
        ['EFreightType::Beam']: 3,
        ['EFreightType::Lumber']: 3,
<<<<<<< HEAD
        rail: 4,
=======
        ['EFreightType::Rail']: 4,
>>>>>>> 6a6d29bd
        ['EFreightType::RawIron']: 3,
    },
    plantationcar_flatcar_stakes_bulkhead: {
        ['EFreightType::CordWood']: 2,
    },
    plantationcar_hopper_large: {
        ['EFreightType::Coal']: 6,
        ['EFreightType::IronOre']: 6,
        ['EFreightType::OilBarrel']: 15,
    },
    plantationcar_hopper_medium: {
        ['EFreightType::Coal']: 3,
        ['EFreightType::IronOre']: 3,
        ['EFreightType::OilBarrel']: 15,
    },
    plantationcar_hopper_small: {
        ['EFreightType::Coal']: 2,
        ['EFreightType::IronOre']: 2,
        ['EFreightType::OilBarrel']: 15,
    },
    plantationcar_tanker: {
        ['EFreightType::CrudeOil']: 2,
    },
    skeletoncar: {
        ['EFreightType::Log']: 5,
    },
    stockcar: {
        ['EFreightType::CrateTools']: 32,
    },
    tankcarNCO: {
        ['EFreightType::CrudeOil']: 8,
    },
} as const satisfies PRO<FrameType, PRO<CargoType, number>>;

export const hasCargoLimits = (type: GvasString): type is keyof typeof cargoLimits =>
    type ? type in cargoLimits : false;

export const cargoTypes = {
    ['EFreightType::Beam']: 'Beams',
    ['EFreightType::Coal']: 'Coal',
    ['EFreightType::CordWood']: 'Cordwood',
    ['EFreightType::CrateTools']: 'Tool Crates',
    ['EFreightType::CrudeOil']: 'Crude Oil',
    ['EFreightType::IronOre']: 'Iron Ore',
    ['EFreightType::Log']: 'Logs',
    ['EFreightType::Lumber']: 'Lumber',
    ['EFreightType::None']: 'None',
    ['EFreightType::OilBarrel']: 'Oil Barrels',
<<<<<<< HEAD
    rail: 'Rails', // FIXME
=======
    ['EFreightType::Rail']: 'Rails', // FIXME
>>>>>>> 6a6d29bd
    ['EFreightType::RawIron']: 'Raw Iron',
    ['EFreightType::SeedPallet']: 'Seed Pallet',
    ['EFreightType::SteelPipe']: 'Steel Pipes',
} as const satisfies PRO<string, string>;

export const isCargoType = (type: GvasString): type is CargoType =>
    type ? type in cargoTypes : false;

export type CargoType = keyof typeof cargoTypes;<|MERGE_RESOLUTION|>--- conflicted
+++ resolved
@@ -1390,10 +1390,7 @@
     },
     flatcar_cordwood: {
         ['EFreightType::CordWood']: 8,
-<<<<<<< HEAD
-=======
         ['EFreightType::None']: 0,
->>>>>>> 6a6d29bd
         ['EFreightType::OilBarrel']: 46,
     },
     flatcar_hopper: {
@@ -1402,21 +1399,14 @@
     },
     flatcar_logs: {
         ['EFreightType::Log']: 6,
-<<<<<<< HEAD
-=======
         ['EFreightType::None']: 0,
->>>>>>> 6a6d29bd
         ['EFreightType::SteelPipe']: 9,
     },
     flatcar_stakes: {
         ['EFreightType::Beam']: 3,
         ['EFreightType::Lumber']: 6,
         ['EFreightType::None']: 0,
-<<<<<<< HEAD
-        rail: 10,
-=======
         ['EFreightType::Rail']: 10,
->>>>>>> 6a6d29bd
         ['EFreightType::RawIron']: 3,
     },
     flatcar_tanker: {
@@ -1441,11 +1431,7 @@
     plantationcar_flatcar_stakes: {
         ['EFreightType::Beam']: 3,
         ['EFreightType::Lumber']: 3,
-<<<<<<< HEAD
-        rail: 4,
-=======
         ['EFreightType::Rail']: 4,
->>>>>>> 6a6d29bd
         ['EFreightType::RawIron']: 3,
     },
     plantationcar_flatcar_stakes_bulkhead: {
@@ -1494,11 +1480,7 @@
     ['EFreightType::Lumber']: 'Lumber',
     ['EFreightType::None']: 'None',
     ['EFreightType::OilBarrel']: 'Oil Barrels',
-<<<<<<< HEAD
-    rail: 'Rails', // FIXME
-=======
-    ['EFreightType::Rail']: 'Rails', // FIXME
->>>>>>> 6a6d29bd
+    ['EFreightType::Rail']: 'Rails',
     ['EFreightType::RawIron']: 'Raw Iron',
     ['EFreightType::SeedPallet']: 'Seed Pallet',
     ['EFreightType::SteelPipe']: 'Steel Pipes',
