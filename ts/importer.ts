import {Gvas} from './Gvas';
import {IndustryType} from './IndustryType';
import {
    Frame,
    Industry,
    Player,
    Prop,
    Railroad,
    Sandhouse,
    Spline,
    SplineTrack,
    Switch,
    Turntable,
    Vegeation,
    Watertower,
} from './Railroad';

function checkSaveType(gvas: Gvas): boolean {
    switch (gvas._header.saveType) {
        case '/Script/arr.arrSaveGame':
            return false;
        case '/Script/arr.ARRSaveGame':
            return true;
        default:
            throw new Error(`Unsupported saveType: ${gvas._header.saveType}`);
    }
}

/**
 * Converts a Gvas object, which represents the contents of a GVAS file, into a
 * Railroad object.
 *
 * The function first checks the value of the saveType property in the Gvas
 * object to verify that it is a supported save type.
 *
 * The function then reads various properties from the Gvas object and stores
 * them in variables. These properties include data from the save game, such as
 * the save game version, date, and unique IDs, as well as data about individual
 * frames, such as their location, rotation, type, and freight information.
 *
 * The function then uses this data to create an array of Frame objects,
 * representing the individual frames in the railroad, and returns a Railroad
 * object with this array as well as other information about the railroad, such
 * as the player, industries, and splines.
 *
 * The function also makes use of several helper functions, such as optionalMap,
 * which is used to retrieve a property from the Gvas object if it exists.
 * @param {Gvas} gvas
 * @return {Railroad}
 */
export function gvasToRailroad(gvas: Gvas): Railroad {
    const isNovemberUpdate = checkSaveType(gvas);
    // Read save game data
    const saveGameVersion = optionalMap(gvas.strings, 'SaveGameVersion');
    const saveGameDate = optionalMap(gvas.strings, 'SaveGameDate');
    const saveGameUniqueID = optionalMap(gvas.strings, 'SaveGameUniqueID');
    const saveGameUniqueWorldID = optionalMap(gvas.strings, 'SaveGameUniqueWorldID');
    const saveGame = {
        date: saveGameDate,
        uniqueId: saveGameUniqueID,
        uniqueWorldId: saveGameUniqueWorldID,
        version: saveGameVersion,
    };
    // Read settings
    const animateTimeOfDay = optionalMap(gvas.bools, 'AnimateTimeOfDay') ?? undefined;
    const binaryTexture = optionalMap(gvas.byteArrays, 'BinaryTexture') ?? [];
    const dayLength = optionalMap(gvas.floats, 'DayLength') ?? undefined;
    const gameLevelName = optionalMap(gvas.strings, 'GameLevelName');
    const nightLength = optionalMap(gvas.floats, 'NightLength') ?? undefined;
    const timeOfDay =
        (isNovemberUpdate ?
            optionalMap(gvas.dateTimes, 'TimeOfDay') :
            optionalMap(gvas.floats, 'TimeOfDay')
        ) ?? undefined;
    const weatherTransitionTime = optionalMap(gvas.floats, 'WeatherTransitionTime') ?? undefined;
    const weatherType = optionalMap(gvas.ints, 'WeatherType') ?? undefined;
    const settings = {
        animateTimeOfDay,
        binaryTexture,
        dayLength,
        gameLevelName,
        nightLength,
        timeOfDay,
        weatherTransitionTime,
        weatherType,
    };
    // Read frames
    const boilerFireTemp = optionalMap(gvas.floatArrays, 'BoilerFireTempArray');
    const boilerFuelAmount = optionalMap(gvas.floatArrays, 'BoilerFuelAmountArray');
    const boilerPressure = optionalMap(gvas.floatArrays, 'BoilerPressureArray');
    const boilerWaterLevel = optionalMap(gvas.floatArrays, 'BoilerWaterLevelArray');
    const boilerWaterTemp = optionalMap(gvas.floatArrays, 'BoilerWaterTempArray');
    const brakeValue = optionalMap(gvas.floatArrays, 'BrakeValueArray');
    const compressorAirPressure = optionalMap(gvas.floatArrays, 'CompressorAirPressureArray');
    const compressorValveValue = optionalMap(gvas.floatArrays, 'CompressorValveValueArray');
    const couplerFrontState = optionalMap(gvas.boolArrays, 'CouplerFrontStateArray');
    const couplerRearState = optionalMap(gvas.boolArrays, 'CouplerRearStateArray');
    const frameLocation = optionalMap(gvas.vectorArrays, 'FrameLocationArray');
    const frameName = optionalMap(gvas.textArrays, 'FrameNameArray');
    const frameNumber = optionalMap(gvas.textArrays, 'FrameNumberArray');
    const frameRotation = optionalMap(gvas.rotatorArrays, 'FrameRotationArray');
    const frameType = optionalMap(gvas.stringArrays, 'FrameTypeArray');
    const freightAmount = optionalMap(gvas.intArrays, 'FreightAmountArray');
    const freightType =
        optionalMap(gvas.stringArrays, 'FreightTypeArray') ??
        optionalMap(gvas.enumArrays, 'FreightTypes');
    const generatorValveValue = optionalMap(gvas.floatArrays, 'GeneratorValveValueArray');
    const headlightFrontState = optionalMap(gvas.boolArrays, 'HeadlightFrontStateArray');
    const headlightRearState = optionalMap(gvas.boolArrays, 'HeadlightRearStateArray');
    const headlightType = optionalMap(gvas.intArrays, 'HeadlightTypeArray');
    const markerLightsCenterState = optionalMap(gvas.intArrays, 'MarkerLightsCenterStateArray');
    const markerLightsFrontLeftState = optionalMap(gvas.intArrays, 'MarkerLightsFrontLeftStateArray');
    const markerLightsFrontRightState = optionalMap(gvas.intArrays, 'MarkerLightsFrontRightStateArray');
    const markerLightsRearLeftState = optionalMap(gvas.intArrays, 'MarkerLightsRearLeftStateArray');
    const markerLightsRearRightState = optionalMap(gvas.intArrays, 'MarkerLightsRearRightStateArray');
    const paintType = optionalMap(gvas.intArrays, 'PaintTypeArray');
    const regulatorValue = optionalMap(gvas.floatArrays, 'RegulatorValueArray');
    const reverserValue = optionalMap(gvas.floatArrays, 'ReverserValueArray');
    const sanderAmount = optionalMap(gvas.floatArrays, 'SanderAmountArray');
    const smokestackType = optionalMap(gvas.intArrays, 'SmokestackTypeArray');
    const tenderFuelAmount = optionalMap(gvas.floatArrays, 'TenderFuelAmountArray');
    const tenderWaterAmount = optionalMap(gvas.floatArrays, 'TenderWaterAmountArray');
    const frames: Frame[] = [];
    if (boilerFireTemp || boilerFuelAmount || boilerPressure || boilerWaterLevel || boilerWaterTemp ||
        brakeValue || compressorAirPressure || compressorValveValue || couplerFrontState || couplerRearState ||
        frameLocation || frameName || frameNumber || frameRotation || frameType || freightAmount || freightType ||
        generatorValveValue || headlightFrontState || headlightRearState || headlightType ||
        markerLightsFrontLeftState || markerLightsFrontRightState ||
        markerLightsRearLeftState || markerLightsRearRightState ||
        regulatorValue || reverserValue || sanderAmount || smokestackType || tenderFuelAmount || tenderWaterAmount) {
        if (!boilerFireTemp || !boilerFuelAmount || !boilerPressure || !boilerWaterLevel || !boilerWaterTemp ||
            !brakeValue || !compressorAirPressure || !compressorValveValue || !couplerFrontState || !couplerRearState ||
            !frameLocation || !frameName || !frameNumber || !frameRotation || !frameType ||
            !freightAmount || !freightType ||
            !generatorValveValue || !headlightFrontState || !headlightRearState || !headlightType ||
            !markerLightsFrontLeftState || !markerLightsFrontRightState ||
            !markerLightsRearLeftState || !markerLightsRearRightState ||
            !regulatorValue || !reverserValue || !smokestackType || !tenderFuelAmount || !tenderWaterAmount) {
            throw new Error('Some frame values are missing');
        }
        enforceEqualLengths([
            boilerFireTemp, boilerFuelAmount, boilerPressure, boilerWaterLevel, boilerWaterTemp,
            brakeValue,
            compressorAirPressure, compressorValveValue,
            couplerFrontState, couplerRearState,
            frameLocation, frameName, frameNumber, frameRotation, frameType,
            freightAmount, freightType,
            generatorValveValue,
            headlightFrontState, headlightRearState, headlightType,
            markerLightsFrontLeftState, markerLightsFrontRightState,
            markerLightsRearLeftState, markerLightsRearRightState,
            regulatorValue, reverserValue,
            smokestackType,
            tenderFuelAmount, tenderWaterAmount,
        ]);
        for (let i = 0; i < frameLocation.length; i++) {
            const frame: Frame = {
                location: frameLocation[i],
                name: frameName[i],
                number: frameNumber[i],
                rotation: frameRotation[i],
                type: frameType[i],
                state: {
                    boilerFireTemp: boilerFireTemp[i],
                    boilerFuelAmount: boilerFuelAmount[i],
                    boilerPressure: boilerPressure[i],
                    boilerWaterLevel: boilerWaterLevel[i],
                    boilerWaterTemp: boilerWaterTemp[i],
                    brakeValue: brakeValue[i],
                    compressorAirPressure: compressorAirPressure[i],
                    compressorValveValue: compressorValveValue[i],
                    couplerFrontState: couplerFrontState[i],
                    couplerRearState: couplerRearState[i],
                    freightAmount: freightAmount[i],
                    freightType: freightType[i],
                    generatorValveValue: generatorValveValue[i],
                    headlightFrontState: headlightFrontState[i],
                    headlightRearState: headlightRearState[i],
                    headlightType: headlightType[i],
                    markerLightsCenterState: optionalIndex(markerLightsCenterState, i),
                    markerLightsFrontLeftState: markerLightsFrontLeftState[i],
                    markerLightsFrontRightState: markerLightsFrontRightState[i],
                    markerLightsRearLeftState: markerLightsRearLeftState[i],
                    markerLightsRearRightState: markerLightsRearRightState[i],
                    paintType: optionalIndex(paintType, i),
                    regulatorValue: regulatorValue[i],
                    reverserValue: reverserValue[i],
                    sanderAmount: optionalIndex(sanderAmount, i),
                    smokestackType: smokestackType[i],
                    tenderFuelAmount: tenderFuelAmount[i],
                    tenderWaterAmount: tenderWaterAmount[i],
                },
            };
            frames.push(frame);
        }
    }
    // Read industries
    const industries: Industry[] = [];
    const industryLocation = optionalMap(gvas.vectorArrays, 'IndustryLocationArray');
    const industryRotation = optionalMap(gvas.rotatorArrays, 'IndustryRotationArray');
    const industryStorageEduct1 = optionalMap(gvas.intArrays, 'IndustryStorageEduct1Array');
    const industryStorageEduct2 = optionalMap(gvas.intArrays, 'IndustryStorageEduct2Array');
    const industryStorageEduct3 = optionalMap(gvas.intArrays, 'IndustryStorageEduct3Array');
    const industryStorageEduct4 = optionalMap(gvas.intArrays, 'IndustryStorageEduct4Array');
    const industryStorageProduct1 = optionalMap(gvas.intArrays, 'IndustryStorageProduct1Array');
    const industryStorageProduct2 = optionalMap(gvas.intArrays, 'IndustryStorageProduct2Array');
    const industryStorageProduct3 = optionalMap(gvas.intArrays, 'IndustryStorageProduct3Array');
    const industryStorageProduct4 = optionalMap(gvas.intArrays, 'IndustryStorageProduct4Array');
<<<<<<< HEAD
    const industryType =
        optionalMap(gvas.intArrays, 'IndustryTypeArray') ??
        optionalMap(gvas.nameArrays, 'IndustryNameArray');
    if (industryLocation || industryRotation || industryType ||
=======
    const industryType = isNovemberUpdate ?
        optionalMap(gvas.nameArrays, 'IndustryNameArray') :
        optionalMap(gvas.intArrays, 'IndustryTypeArray');
    if (industryLocation || industryRotation ||
>>>>>>> dbecb424
        industryStorageEduct1 || industryStorageEduct2 || industryStorageEduct3 || industryStorageEduct4 ||
        industryStorageProduct1 || industryStorageProduct2 || industryStorageProduct3 || industryStorageProduct4) {
        if (!industryLocation || !industryRotation || !industryType ||
            !industryStorageEduct1 || !industryStorageEduct2 || !industryStorageEduct3 || !industryStorageEduct4 ||
            !industryStorageProduct1 || !industryStorageProduct2 ||
            !industryStorageProduct3 || !industryStorageProduct4) {
            throw new Error('Some industry values are missing');
        }
        enforceEqualLengths([industryLocation, industryRotation,
            industryStorageEduct1, industryStorageEduct2, industryStorageEduct3, industryStorageEduct4,
            industryStorageProduct1, industryStorageProduct2, industryStorageProduct3, industryStorageProduct4,
            industryType]);
        for (let i = 0; i < industryLocation.length; i++) {
            const industryTypeTemp = industryType[i];
<<<<<<< HEAD
            if (industryTypeTemp === null) throw new Error(`Null industryType`);
=======
            if (industryTypeTemp === null) throw new Error('Null industryType');
>>>>>>> dbecb424
            const industry: Industry = {
                location: industryLocation[i],
                rotation: industryRotation[i],
                inputs: [
                    industryStorageEduct1[i], industryStorageEduct2[i],
                    industryStorageEduct3[i], industryStorageEduct4[i]],
                outputs: [
                    industryStorageProduct1[i], industryStorageProduct2[i],
                    industryStorageProduct3[i], industryStorageProduct4[i]],
                type: industryTypeTemp,
            };
            if (typeof industry.type === 'number' && industry.type > IndustryType.wood_rick) {
                throw new Error(`Unexpected industry type ${industry.type}`);
            }
            industries.push(industry);
        }
    }
    // Read players
    const players: Player[] = [];
    const playerId = optionalMap(gvas.stringArrays, 'playeridarray');
    const playerLocation = optionalMap(gvas.vectorArrays, 'PlayerLocationArray');
    const playerMoney = optionalMap(gvas.floatArrays, 'PlayerMoneyArray');
    const playerName = optionalMap(gvas.stringArrays, 'PlayerNameArray');
    const playerRotation = optionalMap(gvas.floatArrays, 'PlayerRotationArray');
    const playerXp = optionalMap(gvas.intArrays, 'PlayerXPArray');
    if (playerId || playerLocation || playerMoney || playerName || playerXp) {
        if (!playerLocation || !playerMoney || !playerName || !playerXp) {
            throw new Error('Some player values are missing');
        }
        enforceEqualLengths([playerName, playerMoney, playerXp]);
        if (playerId && playerId.length !== playerName.length) {
            console.log('Warning: playerId array does not match other player arrays', playerId, playerName);
        }
        if (playerRotation && playerRotation.length !== playerName.length) {
            console.log('Warning: playerRotation array does not match other player arrays', playerRotation, playerName);
        }
        for (let i = 0; i < playerName.length; i++) {
            const player: Player = {
                id: optionalIndex(playerId, i),
                name: playerName[i],
                location: optionalIndex(playerLocation, i),
                money: playerMoney[i],
                rotation: optionalIndex(playerRotation, i),
                xp: playerXp[i],
            };
            players.push(player);
        }
    }
    // Read props
    const props: Prop[] = [];
    const propNames = optionalMap(gvas.stringArrays, 'PropsNameArray');
    const propTransforms = optionalMap(gvas.transformArrays, 'PropsTransformArray');
    const propText = optionalMap(gvas.textArrays, 'PropsTextArray');
    if (propNames || propTransforms || propText) {
        if (!propNames || !propTransforms || !propText) {
            throw new Error('Some prop values are missing');
        }
        enforceEqualLengths([propNames, propTransforms, propText]);
        for (let i = 0; i < propNames.length; i++) {
            const prop: Prop = {
                name: propNames[i],
                transform: propTransforms[i],
                text: propText[i],
            };
            props.push(prop);
        }
    }
    // Read sandhouses
    const sandhouses: Sandhouse[] = [];
    const sandhouseLocation = optionalMap(gvas.vectorArrays, 'SandhouseLocationArray');
    const sandhouseRotation = optionalMap(gvas.rotatorArrays, 'SandhouseRotationArray');
    const sandhouseType = optionalMap(gvas.intArrays, 'SandhouseTypeArray');
    if (sandhouseLocation || sandhouseRotation || sandhouseType) {
        if (!sandhouseLocation || !sandhouseRotation || !sandhouseType) {
            throw new Error('Some sandhouse values are missing');
        }
        enforceEqualLengths([sandhouseLocation, sandhouseRotation, sandhouseType]);
        for (let i = 0; i < sandhouseLocation.length; i++) {
            const sandhouse: Sandhouse = {
                location: sandhouseLocation[i],
                rotation: sandhouseRotation[i],
                type: sandhouseType[i],
            };
            sandhouses.push(sandhouse);
        }
    }
    // Read switches
    const switches: Switch[] = [];
    const switchLocation = optionalMap(gvas.vectorArrays, 'SwitchLocationArray');
    const switchRotation = optionalMap(gvas.rotatorArrays, 'SwitchRotationArray');
    const switchState = optionalMap(gvas.intArrays, 'SwitchStateArray');
    const switchType = optionalMap(gvas.intArrays, 'SwitchTypeArray');
    if (switchLocation || switchRotation || switchState || switchType) {
        if (!switchLocation || !switchRotation || !switchState || !switchType) {
            throw new Error('Some switch values are missing');
        }
        enforceEqualLengths([switchLocation, switchRotation, switchState, switchType]);
        for (let i = 0; i < switchLocation.length; i++) {
            const sw: Switch = {
                location: switchLocation[i],
                rotation: switchRotation[i],
                state: switchState[i],
                type: switchType[i],
            };
            switches.push(sw);
        }
    }
    // Read turntables
    const turntables: Turntable[] = [];
    const turntableDeckRotationArray = optionalMap(gvas.rotatorArrays, 'TurntableDeckRotationArray');
    const turntableLocation = optionalMap(gvas.vectorArrays, 'TurntableLocationArray');
    const turntableRotator = optionalMap(gvas.rotatorArrays, 'TurntableRotatorArray');
    const turntableType = isNovemberUpdate ?
        optionalMap(gvas.nameArrays, 'TurntableTypes') :
        optionalMap(gvas.intArrays, 'TurntableTypeArray');
    if (turntableDeckRotationArray || turntableLocation || turntableRotator || turntableType) {
        if (!turntableLocation || !turntableRotator || !turntableType) {
            throw new Error('Some turntable values are missing');
        }
        enforceEqualLengths([turntableLocation, turntableRotator, turntableType]);
        if (turntableDeckRotationArray) enforceEqualLengths([turntableDeckRotationArray, turntableLocation]);
        for (let i = 0; i < turntableLocation.length; i++) {
            const t: Turntable = {
                location: turntableLocation[i],
                rotator: turntableRotator[i],
                type: turntableType[i],
            };
            if (turntableDeckRotationArray) {
                t.deckRotation = turntableDeckRotationArray[i];
            }
            turntables.push(t);
        }
    }
    // Read vegetation
    const vegetation: Vegeation[] = [];
    const vegetationInstanceIndexArray = optionalMap(gvas.intArrays, 'VegetationInstanceIndexArray');
    const vegetationIsmCompNameArray = optionalMap(gvas.stringArrays, 'VegetationISMCompNameArray');
    if (vegetationInstanceIndexArray || vegetationIsmCompNameArray) {
        if (!vegetationInstanceIndexArray || !vegetationIsmCompNameArray) {
            throw new Error('Some vegetation values are missing');
        }
        enforceEqualLengths([vegetationInstanceIndexArray, vegetationIsmCompNameArray]);
        for (let i = 0; i < vegetationInstanceIndexArray.length; i++) {
            const v: Vegeation = {
                instanceIndex: vegetationInstanceIndexArray[i],
                ismCompName: vegetationIsmCompNameArray[i],
            };
            vegetation.push(v);
        }
    }
    // Read watertowers
    const watertowers: Watertower[] = [];
    const watertowerLocation = optionalMap(gvas.vectorArrays, 'WatertowerLocationArray');
    const watertowerRotation = optionalMap(gvas.rotatorArrays, 'WatertowerRotationArray');
    const watertowerType = optionalMap(gvas.intArrays, 'WatertowerTypeArray');
    const watertowerWaterlevel = optionalMap(gvas.floatArrays, 'WatertowerWaterlevelArray');
    if (watertowerLocation || watertowerRotation || watertowerType || watertowerWaterlevel) {
        if (!watertowerLocation || !watertowerRotation || !watertowerType || !watertowerWaterlevel) {
            throw new Error('Some watertower values are missing');
        }
        enforceEqualLengths([watertowerLocation, watertowerRotation, watertowerType, watertowerWaterlevel]);
        for (let i = 0; i < watertowerLocation.length; i++) {
            const w: Watertower = {
                location: watertowerLocation[i],
                rotation: watertowerRotation[i],
                type: watertowerType[i],
                waterlevel: watertowerWaterlevel[i],
            };
            watertowers.push(w);
        }
    }
    // Read splines
    const splines: Spline[] = [];
    const splineControlPoints = optionalMap(gvas.vectorArrays, 'SplineControlPointsArray');
    const splineControlPointsIndexEnd = optionalMap(gvas.intArrays, 'SplineControlPointsIndexEndArray');
    const splineControlPointsIndexStart = optionalMap(gvas.intArrays, 'SplineControlPointsIndexStartArray');
    const splineLocation = optionalMap(gvas.vectorArrays, 'SplineLocationArray');
    const splineSegmentsVisibility = optionalMap(gvas.boolArrays, 'SplineSegmentsVisibilityArray');
    const splineType = optionalMap(gvas.intArrays, 'SplineTypeArray');
    const splineVisibilityEnd = optionalMap(gvas.intArrays, 'SplineVisibilityEndArray');
    const splineVisibilityStart = optionalMap(gvas.intArrays, 'SplineVisibilityStartArray');
    if (splineControlPoints ||
        splineControlPointsIndexEnd ||
        splineControlPointsIndexStart ||
        splineLocation ||
        splineSegmentsVisibility ||
        splineType ||
        splineVisibilityEnd ||
        splineVisibilityStart) {
        if (!splineControlPoints ||
            !splineControlPointsIndexEnd ||
            !splineControlPointsIndexStart ||
            !splineLocation ||
            !splineSegmentsVisibility ||
            !splineType ||
            !splineVisibilityEnd ||
            !splineVisibilityStart) {
            throw new Error('Some spline values are missing');
        }
        enforceEqualLengths([
            splineControlPointsIndexEnd,
            splineControlPointsIndexStart,
            splineLocation,
            splineType,
            splineVisibilityEnd,
            splineVisibilityStart,
        ]);
        for (let i = 0; i < splineLocation.length; i++) {
            const controlPointStart = splineControlPointsIndexStart[i];
            const controlPointEnd = splineControlPointsIndexEnd[i];
            const controlPoints = splineControlPoints.slice(controlPointStart, controlPointEnd + 1);
            const visibilityStart = splineVisibilityStart[i];
            const visibilityEnd = splineVisibilityEnd[i];
            const segmentsVisible = splineSegmentsVisibility.slice(visibilityStart, visibilityEnd + 1);
            // Sanity check
            if (controlPoints.length !== 1 + segmentsVisible.length) {
                throw new Error(
                    `Spline array length mismatch. ${controlPoints.length} != 1 + ${segmentsVisible.length}`);
            }
            const spline: Spline = {
                controlPoints: controlPoints,
                location: splineLocation[i],
                segmentsVisible: segmentsVisible,
                type: splineType[i],
            };
            splines.push(spline);
        }
    }
    // Read spline tracks
    const splineTracks: SplineTrack[] = [];
    const splineTrackEndPoint = optionalMap(gvas.vectorArrays, 'SplineTrackEndPointArray');
    const splineTrackEndSpline1Id = optionalMap(gvas.intArrays, 'SplineTrackEndSpline1IDArray');
    const splineTrackEndSpline2Id = optionalMap(gvas.intArrays, 'SplineTrackEndSpline2IDArray');
    const splineTrackEndTangent = optionalMap(gvas.vectorArrays, 'SplineTrackEndTangentArray');
    const splineTrackIds = optionalMap(gvas.nameArrays, 'SplineTrackIds');
    const splineTrackLocation = optionalMap(gvas.vectorArrays, 'SplineTrackLocationArray');
    const splineTrackPaintStyle = optionalMap(gvas.intArrays, 'SplineTrackPaintStyleArray');
    const splineTrackRotation = optionalMap(gvas.rotatorArrays, 'SplineTrackRotationArray');
    const splineTrackStartPoint = optionalMap(gvas.vectorArrays, 'SplineTrackStartPointArray');
    const splineTrackStartSplineId = optionalMap(gvas.intArrays, 'SplineTrackStartSplineIDArray');
    const splineTrackStartTangent = optionalMap(gvas.vectorArrays, 'SplineTrackStartTangentArray');
    const splineTrackSwitchState = optionalMap(gvas.intArrays, 'SplineTrackSwitchStateArray');
    const splineTrackType = optionalMap(gvas.stringArrays, 'SplineTrackTypeArray');
    if (splineTrackEndPoint ||
        splineTrackEndSpline1Id ||
        splineTrackEndSpline2Id ||
        splineTrackEndTangent ||
        splineTrackLocation ||
        splineTrackPaintStyle ||
        splineTrackRotation ||
        splineTrackStartPoint ||
        splineTrackStartSplineId ||
        splineTrackStartTangent ||
        splineTrackSwitchState ||
        splineTrackType ||
        splineTrackIds) {
        const splineTrackIdentifier = splineTrackType ?? splineTrackIds;
        if (!splineTrackEndPoint ||
            !splineTrackEndTangent ||
            !splineTrackLocation ||
            !splineTrackPaintStyle ||
            !splineTrackRotation ||
            !splineTrackStartPoint ||
            !splineTrackStartTangent ||
            !splineTrackSwitchState ||
            !splineTrackIdentifier) {
            throw new Error('Some spline track values are missing');
        }
        enforceEqualLengths([
            splineTrackEndPoint,
            splineTrackEndTangent,
            splineTrackLocation,
            splineTrackPaintStyle,
            splineTrackRotation,
            splineTrackStartPoint,
            splineTrackStartTangent,
            splineTrackSwitchState,
            splineTrackIdentifier,
        ]);
        for (let i = 0; i < splineTrackIdentifier.length; i++) {
            const splineTrack: SplineTrack = {
                endPoint: splineTrackEndPoint[i],
                endSpline1Id: optionalIndex(splineTrackEndSpline1Id, i),
                endSpline2Id: optionalIndex(splineTrackEndSpline2Id, i),
                endTangent: splineTrackEndTangent[i],
                location: splineTrackLocation[i],
                paintStyle: splineTrackPaintStyle[i],
                rotation: splineTrackRotation[i],
                startPoint: splineTrackStartPoint[i],
                startSplineId: optionalIndex(splineTrackStartSplineId, i),
                startTangent: splineTrackStartTangent[i],
                switchState: splineTrackSwitchState[i],
                type: splineTrackIdentifier[i],
            };
            splineTracks.push(splineTrack);
        }
    }
    // Read cut trees
    const removedVegetationAssets = optionalMap(gvas.vectorArrays, 'RemovedVegetationAssetsArray') ?? [];
    // Import complete, build the railroad
    const railroad: Railroad = {
        _header: gvas._header,
        _order: gvas._order,
        frames,
        industries,
        players,
        props,
        removedVegetationAssets,
        sandhouses,
        saveGame,
        settings,
        splineTracks,
        splines,
        switches,
        turntables,
        vegetation,
        watertowers,
    };
    return railroad;
}

function optionalIndex<T>(arr: T[] | null, i: number): (T | undefined) {
    return arr && arr.length > i ? arr[i] : undefined;
}

/**
 * Read a case-insensitive key from a dictionary
 * @param {Record<string, T>} map
 * @param {string} key
 * @return {T} Returns the map entry, or null.
 */
function optionalMap<T>(map: Record<string, T>, key: string): T | null {
    if (key in map) return map[key];
    const lowerKey = key.toLowerCase();
    const matchingKeys = Object.keys(map).filter((k) => k.toLowerCase() === lowerKey);
    if (matchingKeys.length === 0) return null;
    return map[matchingKeys[0]];
}

// function simplifyText(text: GvasText): GvasString[] | null {
//     if (text === null) return null;
//     if (Array.isArray(text)) return text;
//     if (text.guid !== '56F8D27149CC5E2D12103BBEBFCA9097') throw new Error(`Unexpected guid ${text.guid}`);
//     if (text.pattern !== '{0}<br>{1}') throw new Error(`Unexpected format pattern ${text.pattern}`);
//     if (text.textFormat.length !== 2) {
//         throw new Error(`TextFormat entry_count > 1, is not supported, ${text.textFormat.length}`);
//     }
//     const simplified = text.textFormat.map((tf, i) => {
//         if (tf.contentType !== 2) throw new Error('Unexpected content type');
//         if (String(i) !== tf.formatKey) throw new Error('Unexpected format key');
//         if (tf.values.length === 0) return null;
//         if (tf.values.length !== 1) throw new Error('Unexpected length');
//         return tf.values[0];
//     });
//     if (simplified.length !== 2) throw new Error('Unexpected length');
//     return simplified;
// }

function enforceEqualLengths(arrays: unknown[][]): void {
    if (!arrays.every((e, _i, a) => e.length === a[0].length)) {
        throw new Error(`Array lengths to not match: ${arrays.map((a) => a.length)}`);
    }
}<|MERGE_RESOLUTION|>--- conflicted
+++ resolved
@@ -206,17 +206,10 @@
     const industryStorageProduct2 = optionalMap(gvas.intArrays, 'IndustryStorageProduct2Array');
     const industryStorageProduct3 = optionalMap(gvas.intArrays, 'IndustryStorageProduct3Array');
     const industryStorageProduct4 = optionalMap(gvas.intArrays, 'IndustryStorageProduct4Array');
-<<<<<<< HEAD
-    const industryType =
-        optionalMap(gvas.intArrays, 'IndustryTypeArray') ??
-        optionalMap(gvas.nameArrays, 'IndustryNameArray');
-    if (industryLocation || industryRotation || industryType ||
-=======
     const industryType = isNovemberUpdate ?
         optionalMap(gvas.nameArrays, 'IndustryNameArray') :
         optionalMap(gvas.intArrays, 'IndustryTypeArray');
     if (industryLocation || industryRotation ||
->>>>>>> dbecb424
         industryStorageEduct1 || industryStorageEduct2 || industryStorageEduct3 || industryStorageEduct4 ||
         industryStorageProduct1 || industryStorageProduct2 || industryStorageProduct3 || industryStorageProduct4) {
         if (!industryLocation || !industryRotation || !industryType ||
@@ -231,11 +224,7 @@
             industryType]);
         for (let i = 0; i < industryLocation.length; i++) {
             const industryTypeTemp = industryType[i];
-<<<<<<< HEAD
-            if (industryTypeTemp === null) throw new Error(`Null industryType`);
-=======
             if (industryTypeTemp === null) throw new Error('Null industryType');
->>>>>>> dbecb424
             const industry: Industry = {
                 location: industryLocation[i],
                 rotation: industryRotation[i],
