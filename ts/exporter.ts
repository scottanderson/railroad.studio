--- conflicted
+++ resolved
@@ -256,14 +256,10 @@
                 vectorArrays[propertyName] = railroad.industries.map((i) => i.location);
                 break;
             case 'industrynamearray':
-<<<<<<< HEAD
-                nameArrays[propertyName] = railroad.industries.map((i) => typeof i.type !== 'number' ? i.type : null);
-=======
                 nameArrays[propertyName] = railroad.industries.map((i) => {
                     if (typeof i.type !== 'string') throw new Error(`Unexpected type ${i.type}`);
                     return i.type;
                 });
->>>>>>> dbecb424
                 break;
             case 'industryrotationarray':
                 rotatorArrays[propertyName] = railroad.industries.map((i) => i.rotation);
@@ -293,14 +289,10 @@
                 intArrays[propertyName] = railroad.industries.map((i) => i.outputs[3]);
                 break;
             case 'industrytypearray':
-<<<<<<< HEAD
-                intArrays[propertyName] = railroad.industries.map((i) => typeof i.type === 'number' ? i.type : 0);
-=======
                 intArrays[propertyName] = railroad.industries.map((i) => {
                     if (typeof i.type !== 'number') throw new Error(`Unexpected type ${i.type}`);
                     return i.type;
                 });
->>>>>>> dbecb424
                 break;
             case 'markerlightscenterstatearray':
                 intArrays[propertyName] = removeUndefinedTail(
