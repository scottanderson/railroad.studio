--- conflicted
+++ resolved
@@ -1217,11 +1217,6 @@
                         entries.unshift(['', 'None']);
                         entries.unshift([freightType, freightType]);
                         const typeOptions = Object.fromEntries(entries);
-<<<<<<< HEAD
-                        addStat('Freight Type', editDropdown(this, freightType, typeOptions, setFreightType));
-                    } else {
-                        addStat('Freight Type', editString(this, freightType, setFreightType));
-=======
                         const form = editDropdown(this, freightType, typeOptions, setFreightType);
                         addStat('Freight Type', form);
                     } else {
@@ -1229,7 +1224,6 @@
                         const c = 'table-warning';
                         const form = editString(this, freightType, setFreightType);
                         addStat('Freight Type', form, title, c);
->>>>>>> 6a6d29bd
                     }
                 }
             }
