import {createFilter} from './Filter';
import {calculateSteepestGrade} from './Grade';
import {GvasString, GvasText, gvasToString} from './Gvas';
import {
    IndustryTypeNew,
    getIndustryType,
    industryProductInputLabels,
    industryProductOutputLabels,
} from './IndustryType';
import {createPager} from './Pager';
import {Frame, NumericFrameState, Railroad, SplineType, Quadruplet} from './Railroad';
import {MapLayers, RailroadMap} from './RailroadMap';
import {Rotator} from './Rotator';
import {
    InputTextOptions,
    bootstrapIcon,
    editDropdown,
    editIndustryName,
    editIndustryProducts,
    editIndustryType,
    editNumber,
    editQuaternion,
    editRotator,
    editSlider,
    editString,
    editText,
    editTrackType,
    editVector,
} from './StudioEditor';
import {Vector} from './Vector';
import {simplifySplines} from './splines';
import {gvasToBlob, railroadToGvas} from './exporter';
import {
    CargoType,
    cargoLimits,
    cargoTypes,
    frameCategories,
    frameDefinitions,
    frameStateMetadata,
    hasCargoLimits,
    isCargoType,
    isFrameType,
} from './frames';
import {SplineTrackType} from './SplineTrackType';
import {hermiteToBezier, cubicBezierMinRadius} from './util-bezier';
import {handleError} from './index';
import {clamp} from './math';
import {toggleDarkMode} from './themes';
import {catmullRomToHermite} from './util-catmullrom';
import {Quaternion} from './Quaternion';
import {textToString} from './util';
import {
    IndustryName,
    industryNameProductInputLabels,
    industryNameProductOutputLabels,
    isIndustryName,
} from './IndustryName';

const OLDEST_TESTED_SAVE_GAME_VERSION = 1;
const NEWEST_TESTED_SAVE_GAME_VERSION = 230403;

/**
 * Web UI for editing a Railroad object.
 */
export class Studio {
    private modified: boolean;
    private readonly btnDownload: HTMLButtonElement;
    private readonly filename: string;
    private readonly header: HTMLHeadingElement;
    private readonly map: RailroadMap;
    private readonly originalSegmentCount: number;
    readonly railroad: Railroad;

    constructor(filename: string, railroad: Railroad, headerElement: HTMLElement, content: HTMLElement) {
        this.filename = filename;
        this.railroad = railroad;
        this.originalSegmentCount = this.railroad.splines.reduce((a, s) => a + s.segmentsVisible.length, 0);
        this.modified = false;
        this.logRadiusGrade();
        // Set up the DOM
        const header = document.createElement('h2');
        this.header = header;
        header.textContent = 'Loaded ' + this.filename;
        const buttons = document.createElement('div');
        buttons.classList.add('hstack', 'gap-2');
        // Map
        const btnMap = document.createElement('button');
        btnMap.textContent = 'Map';
        btnMap.classList.add('btn', 'btn-secondary');
        const mapDiv = document.createElement('div');
        btnMap.addEventListener('click', () => {
            studioControls.replaceChildren(buttons, mapButtons);
            content.replaceChildren(mapDiv);
            this.setTitle('Map');
            this.floatHeader(true);
        });
        content.replaceChildren(mapDiv);
        this.map = new RailroadMap(this, mapDiv);
        // Layers dropdown
        const txtLayers = document.createTextNode(' Layers ');
        const imgLayers = bootstrapIcon('bi-layers', 'Layers Dropdown');
        const btnLayers = document.createElement('button');
        btnLayers.id = 'btnLayers';
        btnLayers.classList.add('btn', 'btn-secondary', 'dropdown-toggle');
        btnLayers.setAttribute('aria-expanded', 'false');
        btnLayers.setAttribute('data-bs-auto-close', 'outside');
        btnLayers.setAttribute('data-bs-toggle', 'dropdown');
        btnLayers.replaceChildren(imgLayers, txtLayers);
        btnLayers.addEventListener('click', () => {
            // Update layer toggle state
            layers.forEach((l) => l.listener ? l.listener() : undefined);
        });
        const lstLayers = document.createElement('ul');
        lstLayers.classList.add('dropdown-menu');
        const grpLayers = document.createElement('div');
        grpLayers.setAttribute('aria-labelledby', btnLayers.id);
        grpLayers.classList.add('dropdown');
        grpLayers.replaceChildren(btnLayers, lstLayers);
        let layers: {
            key: keyof MapLayers;
            name: string;
            listener?: () => void;
        }[] = [
            {
                key: 'border',
                name: 'World Border',
            },
            {
                key: 'background',
                name: 'Topographical Map',
            },
            {
                key: 'controlPoints',
                name: 'Control Points',
            },
            {
                key: 'frames',
                name: 'Frames',
            },
            {
                key: 'grades',
                name: 'Grade %',
            },
            {
                key: 'radius',
                name: 'Curve radius',
            },
            {
                key: 'radiusSwitch',
                name: 'Switch turnout radius',
            },
            {
                key: 'bridges',
                name: 'Bridges and Walls',
            },
            {
                key: 'groundworks',
                name: 'Fill',
            },
            {
                key: 'groundworksHidden',
                name: 'Groundwork and Bridge Hidden Segments',
            },
            {
                key: 'props',
                name: 'Props',
            },
            {
                key: 'industries',
                name: 'Industries',
            },
            {
                key: 'gizmo',
                name: 'Industry measurement tool',
            },
            {
                key: 'players',
                name: 'Players',
            },
            {
                key: 'tracks',
                name: 'Tracks',
            },
            {
                key: 'tracksHidden',
                name: 'Track Hidden Segments',
            },
            {
                key: 'trees',
                name: 'Trees',
            },
            {
                key: 'turntables',
                name: 'Turntables',
            },
        ];
        // Hide layers that don't apply to the current map
        const hasFrames = railroad.frames.length > 0;
        const hasIndustries = railroad.industries.length > 0;
        const hasPlayers = railroad.players.length > 0;
        const hasProps = railroad.props.length > 0;
        const hasSplineTracks = railroad.splineTracks.length > 0;
        const hasSplines = railroad.splines.length > 0;
        const hasTurntables = railroad.turntables.length > 0;
        if (!hasFrames) {
            layers = layers.filter((layer) => layer.key !== 'frames');
        }
        if (this.railroad.settings.gameLevelName !== null) {
            layers = layers.filter((layer) => layer.key !== 'trees');
        }
        if (!hasIndustries) {
            // Hide layers that only apply to industries
            layers = layers.filter((layer) => {
                switch (layer.key) {
                    case 'industries':
                    case 'gizmo':
                        return false;
                }
                return true;
            });
        }
        if (!hasPlayers) {
            layers = layers.filter((layer) => layer.key !== 'players');
        }
        if (!hasProps) {
            layers = layers.filter((layer) => layer.key !== 'props');
        }
        if (!hasSplines) {
            // Hide layers that only apply to old splines
            layers = layers.filter((layer) => {
                switch (layer.key) {
                    case 'groundworksHidden':
                    case 'tracksHidden':
                        return false;
                }
                return true;
            });
        }
        if (!hasSplineTracks) {
            // Hide layers that only apply to new splines
            layers = layers.filter((layer) => {
                switch (layer.key) {
                    case 'radiusSwitch':
                    case 'groundworksHidden':
                    case 'tracksHidden':
                        return false;
                }
                return true;
            });
        }
        if (!hasSplines && !hasSplineTracks) {
            // Hide layers that only apply to splines
            layers = layers.filter((layer) => {
                switch (layer.key) {
                    case 'controlPoints':
                    case 'grades':
                    case 'radius':
                    case 'bridges':
                    case 'groundworks':
                    case 'tracks':
                        return false;
                }
                return true;
            });
        }
        if (!hasTurntables) {
            // Hide layers that only apply to turntables
            layers = layers.filter((layer) => layer.key !== 'turntables');
        }
        lstLayers.replaceChildren(...layers.map((layer) => {
            const btnToggleLayer = document.createElement('button');
            const imgToggleLayer = document.createElement('i');
            const txtToggleLayer = document.createTextNode(` ${layer.name} `);
            imgToggleLayer.classList.add('bi', 'bi-toggle-off');
            btnToggleLayer.classList.add('dropdown-item', 'text-nowrap');
            btnToggleLayer.replaceChildren(imgToggleLayer, txtToggleLayer);
            layer.listener = () => {
                if (this.map.getLayerVisibility(layer.key)) {
                    imgToggleLayer.classList.replace('bi-toggle-off', 'bi-toggle-on');
                } else {
                    imgToggleLayer.classList.replace('bi-toggle-on', 'bi-toggle-off');
                }
            };
            btnToggleLayer.addEventListener('click', () => {
                this.map.toggleLayerVisibility(layer.key);
                if (layer.listener) {
                    layer.listener();
                }
            });
            return btnToggleLayer;
        }));
        // Find rolling stock dropdown
        const txtFrameList = document.createTextNode(' Frames ');
        const imgFrameList = bootstrapIcon('bi-car-front-fill', 'Find rolling stock');
        const btnFrameList = document.createElement('button');
        btnFrameList.id = 'btnFrameList';
        btnFrameList.classList.add('btn', 'btn-secondary', 'dropdown-toggle');
        btnFrameList.setAttribute('aria-expanded', 'false');
        btnFrameList.setAttribute('data-bs-auto-close', 'outside');
        btnFrameList.setAttribute('data-bs-toggle', 'dropdown');
        btnFrameList.replaceChildren(imgFrameList, txtFrameList);
        const lstFrameList = document.createElement('ul');
        lstFrameList.classList.add('dropdown-menu');
        lstFrameList.style.maxHeight = '50rem';
        lstFrameList.style.overflowY = 'auto';
        const grpFrameList = document.createElement('div');
        grpFrameList.setAttribute('aria-labelledby', btnFrameList.id);
        grpFrameList.classList.add('dropdown');
        grpFrameList.replaceChildren(btnFrameList, lstFrameList);
        lstFrameList.replaceChildren(...railroad.frames.slice().sort((a, b) => {
            if (!isFrameType(a.type)) return isFrameType(b.type) ? 1 : 0;
            if (!isFrameType(b.type)) return -1;
            const ad = frameDefinitions[a.type];
            const bd = frameDefinitions[b.type];
            return frameCategories.reduceRight((p, c) => ad[c] === bd[c] ? p : ad[c] ? -1 : 1, 0);
        }).flatMap((frame, i, a) => {
            const btnFrame = document.createElement('button');
            const imgFrame = document.createElement('i');
            const text =
                (isFrameType(frame.type) ? frameDefinitions[frame.type].name + ' ' : '') +
                (frame.number ? '#' + gvasToString(textToString(frame.number)) + ' ' : '') +
                (frame.name ? gvasToString(textToString(frame.name)) : '');
            const txtFrame = document.createTextNode(` ${text} `);
            imgFrame.classList.add('bi', 'bi-geo');
            btnFrame.classList.add('dropdown-item', 'text-nowrap');
            btnFrame.replaceChildren(imgFrame, txtFrame);
            btnFrame.addEventListener('click', () => {
                // Center vewport on frame location
                this.map.panTo(frame.location);
                // Show frames
                if (!this.map.getLayerVisibility('frames')) this.map.toggleLayerVisibility('frames');
            });
            const prevFrame = i > 0 ? a[i - 1] : undefined;
            if (prevFrame && isFrameType(frame.type) && isFrameType(prevFrame.type)) {
                const prevFrameDef = frameDefinitions[prevFrame.type];
                const frameDef = frameDefinitions[frame.type];
                if (frameCategories.some((key) => prevFrameDef[key] !== frameDef[key])) {
                    const li = document.createElement('li');
                    const hr = document.createElement('hr');
                    hr.classList.add('dropdown-divider');
                    li.appendChild(hr);
                    return [li, btnFrame];
                }
            }
            return btnFrame;
        }));
        // Trees dropdown
        const txtTrees = document.createTextNode(' Trees ');
        const imgTrees = bootstrapIcon('bi-tree', 'Trees Dropdown');
        const btnTrees = document.createElement('button');
        btnTrees.id = 'btnTrees';
        btnTrees.classList.add('btn', 'btn-secondary', 'dropdown-toggle');
        btnTrees.setAttribute('aria-expanded', 'false');
        btnTrees.setAttribute('data-bs-auto-close', 'true');
        btnTrees.setAttribute('data-bs-toggle', 'dropdown');
        btnTrees.replaceChildren(imgTrees, txtTrees);
        const lstTrees = document.createElement('ul');
        lstTrees.classList.add('dropdown-menu');
        const grpTrees = document.createElement('div');
        grpTrees.setAttribute('aria-labelledby', btnTrees.id);
        grpTrees.classList.add('dropdown');
        grpTrees.replaceChildren(btnTrees, lstTrees);
        const treeActions: {
            name: string;
            onClick: () => void;
        }[] = [
            {
                name: 'Cut All Trees (increases save file size)',
                onClick: () => this.map.getTreeUtil().cutAll().catch(handleError),
            },
            {
                name: 'Plant all trees (dangerous!)',
                onClick: () => this.map.getTreeUtil().plantAll().catch(handleError),
            },
            {
                name: 'Smart plant trees',
                onClick: () => this.map.getTreeUtil().smartPlant().catch(handleError),
            },
            {
                name: 'Smart cut trees (preview)',
                onClick: () => this.map.previewSmartPlant().catch(handleError),
            },
            {
                name: 'Smart cut trees',
                onClick: () => this.map.getTreeUtil().smartCut().catch(handleError),
            },
        ];
        lstTrees.replaceChildren(...treeActions.map((action) => {
            const btnAction = document.createElement('button');
            const txtAction = document.createTextNode(` ${action.name} `);
            btnAction.classList.add('dropdown-item', 'text-nowrap');
            btnAction.replaceChildren(txtAction);
            btnAction.addEventListener('click', action.onClick);
            return btnAction;
        }));
        // Tree brush
        const btnTreeBrush = document.createElement('button');
        const imgTreeBrush = bootstrapIcon('bi-tree-fill', 'Tree Brush');
        const txtTreeBrush = document.createTextNode(' Tree Brush ');
        btnTreeBrush.classList.add('btn', 'btn-secondary');
        btnTreeBrush.replaceChildren(imgTreeBrush, txtTreeBrush);
        btnTreeBrush.setAttribute('data-bs-toggle', 'tooltip');
        btnTreeBrush.title = '[LMB] Plant trees\n[RMB] Cut trees\n[MMB] Pan\n[Scroll wheel] Change brush size';
        btnTreeBrush.addEventListener('click', () => {
            const toolEnabled = this.map.toggleTreeBrush();
            if (toolEnabled) {
                btnTreeBrush.classList.add('active', 'btn-danger');
                btnTreeBrush.classList.remove('btn-secondary');
            } else {
                btnTreeBrush.classList.remove('active', 'btn-danger');
                btnTreeBrush.classList.add('btn-secondary');
            }
        });
        // Rerail tool
        const btnRerail = document.createElement('button');
        const imgRerail = bootstrapIcon('bi-train-front', 'Rerail Tool');
        const txtRerail = document.createTextNode(' Rerail Tool ');
        btnRerail.classList.add('btn', 'btn-secondary');
        btnRerail.replaceChildren(imgRerail, txtRerail);
        btnRerail.addEventListener('click', () => {
            const toolEnabled = this.map.toggleRerailTool();
            if (toolEnabled) {
                btnRerail.classList.add('active', 'btn-danger');
                btnRerail.classList.remove('btn-secondary');
            } else {
                btnRerail.classList.remove('active', 'btn-danger');
                btnRerail.classList.add('btn-secondary');
            }
        });
        // Duplicate frame tool
        const btnDuplicate = document.createElement('button');
        const imgDuplicate = bootstrapIcon('bi-copy', 'Duplicate Tool');
        const txtDuplicate = document.createTextNode(' Duplicate Tool ');
        btnDuplicate.classList.add('btn', 'btn-secondary');
        btnDuplicate.replaceChildren(imgDuplicate, txtDuplicate);
        btnDuplicate.addEventListener('click', () => {
            const toolEnabled = this.map.toggleDuplicateTool();
            if (toolEnabled) {
                btnDuplicate.classList.add('active', 'btn-danger');
                btnDuplicate.classList.remove('btn-secondary');
            } else {
                btnDuplicate.classList.remove('active', 'btn-danger');
                btnDuplicate.classList.add('btn-secondary');
            }
        });
        // Delete tool
        const btnDelete = document.createElement('button');
        const imgDelete = bootstrapIcon('bi-eraser-fill', 'Delete Tool');
        const txtDelete = document.createTextNode(' Delete Tool ');
        btnDelete.classList.add('btn', 'btn-secondary');
        btnDelete.replaceChildren(imgDelete, txtDelete);
        btnDelete.addEventListener('click', () => {
            const toolEnabled = this.map.toggleDeleteTool();
            if (toolEnabled) {
                btnDelete.classList.add('active', 'btn-danger');
                btnDelete.classList.remove('btn-secondary');
            } else {
                btnDelete.classList.remove('active', 'btn-danger');
                btnDelete.classList.add('btn-secondary');
            }
        });
        // Flatten spline tool
        const btnFlattenSpline = document.createElement('button');
        const imgFlattenSpline = bootstrapIcon('bi-arrows-collapse', 'Flatten Spline Tool');
        const txtFlattenSpline = document.createTextNode(' Flatten Spline Tool ');
        btnFlattenSpline.classList.add('btn', 'btn-secondary');
        btnFlattenSpline.replaceChildren(imgFlattenSpline, txtFlattenSpline);
        btnFlattenSpline.addEventListener('click', () => {
            const toolEnabled = this.map.toggleFlattenTool();
            if (toolEnabled) {
                btnFlattenSpline.classList.add('active', 'btn-danger');
                btnFlattenSpline.classList.remove('btn-secondary');
            } else {
                btnFlattenSpline.classList.remove('active', 'btn-danger');
                btnFlattenSpline.classList.add('btn-secondary');
            }
        });
        // Parallel spline tool
        const btnParallelSpline = document.createElement('button');
        const imgParallelSpline = bootstrapIcon('bi-distribute-horizontal', 'Parallel Spline Tool');
        const txtParallelSpline = document.createTextNode(' Parallel Spline Tool ');
        btnParallelSpline.classList.add('btn', 'btn-secondary');
        btnParallelSpline.replaceChildren(imgParallelSpline, txtParallelSpline);
        btnParallelSpline.addEventListener('click', () => {
            const toolEnabled = this.map.toggleParallelTool();
            if (toolEnabled) {
                btnParallelSpline.classList.add('active', 'btn-danger');
                btnParallelSpline.classList.remove('btn-secondary');
            } else {
                btnParallelSpline.classList.remove('active', 'btn-danger');
                btnParallelSpline.classList.add('btn-secondary');
            }
        });
        // Circularize spline tool
        const btnCircularizeSpline = document.createElement('button');
        const imgCircularizeSpline = bootstrapIcon('bi-rainbow', 'Circularize Spline Tool');
        const txtCircularizeSpline = document.createTextNode(' Circularize Spline Tool ');
        btnCircularizeSpline.classList.add('btn', 'btn-secondary');
        btnCircularizeSpline.replaceChildren(imgCircularizeSpline, txtCircularizeSpline);
        btnCircularizeSpline.addEventListener('click', () => {
            const toolEnabled = this.map.toggleCircularizeTool();
            if (toolEnabled) {
                btnCircularizeSpline.classList.add('active', 'btn-danger');
                btnCircularizeSpline.classList.remove('btn-secondary');
            } else {
                btnCircularizeSpline.classList.remove('active', 'btn-danger');
                btnCircularizeSpline.classList.add('btn-secondary');
            }
        });
        // Minimize segment count
        const btnMinimizeSegments = document.createElement('button');
        const imgMinimizeSegments = bootstrapIcon('bi-binoculars', 'Minimize segment count');
        const txtMinimizeSegments = document.createTextNode(' Minimize segment count ');
        btnMinimizeSegments.classList.add('btn', 'btn-secondary');
        btnMinimizeSegments.replaceChildren(imgMinimizeSegments, txtMinimizeSegments);
        const fmtPercent = (n: number, d: number) => {
            if (n === d) return `unchanged (${n})`;
            const pct = Math.abs(100 * (1 - (n / d))).toFixed(2);
            return (n > d) ? `increased from ${d} to ${n} (+${pct}%)` : `decreased from ${d} to ${n} (-${pct}%)`;
        };
        btnMinimizeSegments.addEventListener('click', () => {
            this.railroad.splines = simplifySplines(this.railroad, this.map.getMergeLimits());
            const segmentCountAfter = this.railroad.splines.reduce((a, s) => a + s.segmentsVisible.length, 0);
            if (segmentCountAfter > this.originalSegmentCount) {
                btnMinimizeSegments.classList.replace('btn-secondary', 'btn-danger');
            } else if (segmentCountAfter < this.originalSegmentCount) {
                this.setTitle(`Segment count ${fmtPercent(segmentCountAfter, this.originalSegmentCount)}`);
                btnMinimizeSegments.classList.replace('btn-secondary', 'btn-success');
            }
            this.setMapModified(true);
            this.map.refreshSplines().then(() => {
                if (segmentCountAfter < this.originalSegmentCount) {
                    this.setTitle(`Segment count ${fmtPercent(segmentCountAfter, this.originalSegmentCount)}`);
                }
            });
        });
        // Minimize segment count configuration dropdown
        const grpMinimizeSegments = document.createElement('div');
        {
            const drpMinimizeSegments = document.createElement('button');
            drpMinimizeSegments.classList.add('btn', 'btn-secondary', 'dropdown-toggle', 'dropdown-toggle-split');
            drpMinimizeSegments.setAttribute('aria-expanded', 'false');
            drpMinimizeSegments.setAttribute('data-bs-auto-close', 'outside');
            drpMinimizeSegments.setAttribute('data-bs-toggle', 'dropdown');
            const makeInput = (id: string, type: string, value: string, cb: (ev: Event) => unknown) => {
                const cfgInput = document.createElement('input');
                cfgInput.id = id;
                cfgInput.min = '0';
                cfgInput.step = 'any';
                cfgInput.type = type;
                cfgInput.classList.add('form-control');
                cfgInput.value = value;
                cfgInput.addEventListener('input', cb);
                return cfgInput;
            };
            const inputBearing = makeInput(
                'inputBearing',
                'number',
                String(this.map.getMergeLimits().bearing),
                (ev) => {
                    this.map.getMergeLimits().bearing = Number((ev.target as HTMLInputElement).value);
                    this.map.writeOptions();
                },
            );
            const inputInclination = makeInput(
                'inputInclination',
                'number',
                String(this.map.getMergeLimits().inclination),
                (ev) => {
                    this.map.getMergeLimits().inclination = Number((ev.target as HTMLInputElement).value);
                    this.map.writeOptions();
                },
            );
            const inputHorizontal = makeInput(
                'inputHorizontal',
                'number',
                String(this.map.getMergeLimits().horizontal),
                (ev) => {
                    this.map.getMergeLimits().horizontal = Number((ev.target as HTMLInputElement).value);
                    this.map.writeOptions();
                },
            );
            const inputVertical = makeInput(
                'inputVertical',
                'number',
                String(this.map.getMergeLimits().vertical),
                (ev) => {
                    this.map.getMergeLimits().vertical = Number((ev.target as HTMLInputElement).value);
                    this.map.writeOptions();
                },
            );
            const btnDefaults = document.createElement('button');
            btnDefaults.type = 'button';
            btnDefaults.classList.add('btn', 'btn-warning');
            btnDefaults.textContent = 'Load defaults';
            btnDefaults.addEventListener('click', () => {
                inputBearing.value = '10';
                inputInclination.value = '2.5';
                inputHorizontal.value = '10';
                inputVertical.value = '1';
            });
            const wrapInput = (cfgInput: HTMLInputElement, label: string, text: string) => {
                const cfgLabel = document.createElement('label');
                cfgLabel.setAttribute('for', cfgInput.id);
                cfgLabel.classList.add('form-label');
                cfgLabel.textContent = label;
                const cfgText = document.createElement('div');
                cfgText.classList.add('form-text');
                cfgText.textContent = text;
                const frmDivOne = document.createElement('div');
                frmDivOne.classList.add('mb-3');
                frmDivOne.replaceChildren(cfgLabel, cfgInput, cfgText);
                return frmDivOne;
            };
            const frmMinimizeSegments = document.createElement('form');
            frmMinimizeSegments.classList.add('px-4', 'py-3');
            frmMinimizeSegments.replaceChildren(
                wrapInput(inputBearing, 'Bearing limit',
                    'Maximum difference between segment headings for spline merging, in degrees.'),
                wrapInput(inputInclination, 'Inclination limit',
                    'Maximum difference between segment inclinations for spline merging, in degrees.'),
                wrapInput(inputHorizontal, 'Horizontal limit',
                    'Maximum distance between control points for spline merging, in centimeters.'),
                wrapInput(inputVertical, 'Vertical limit',
                    'Maximum distance between control points for spline merging, in centimeters.'),
                btnDefaults,
            );
            const mnuMinimizeSegments = document.createElement('div');
            mnuMinimizeSegments.classList.add('dropdown-menu', 'dropdown-menu-end');
            mnuMinimizeSegments.replaceChildren(frmMinimizeSegments);
            grpMinimizeSegments.classList.add('btn-group');
            grpMinimizeSegments.replaceChildren(btnMinimizeSegments, drpMinimizeSegments, mnuMinimizeSegments);
        }
        // Map toolbar
        const mapButtons = document.createElement('div');
        mapButtons.classList.add('hstack', 'gap-2');
        mapButtons.replaceChildren(
            grpLayers,
            btnDelete,
        );
        if (hasFrames) {
            // Enable tools that work on frames
            [
                grpFrameList,
                btnRerail,
                btnDuplicate,
            ].forEach((e) => mapButtons.insertBefore(e, btnDelete));
        }
        if (!this.railroad.settings.gameLevelName) {
            // Enable tools that only work for Pine Valley
            [
                grpTrees,
                btnTreeBrush,
            ].forEach((e) => mapButtons.insertBefore(e, btnDelete));
        }
        if (hasSplines) {
            // Enable tools that only work for old splines
            [
                btnFlattenSpline,
                grpMinimizeSegments,
            ].forEach((e) => mapButtons.appendChild(e));
        }
        if (hasSplineTracks) {
            // Enable tools that only work for new splines
            [
                btnCircularizeSpline,
            ].forEach((e) => mapButtons.appendChild(e));
        }
        if (hasSplines || hasSplineTracks) {
            // Enable tools that work for any splines
            [
                btnParallelSpline,
            ].forEach((e) => mapButtons.appendChild(e));
        }
        // Frames
        const btnFrames = document.createElement('button');
        btnFrames.textContent = 'Frames';
        btnFrames.classList.add('btn', 'btn-secondary');
        let framePage = 0;
        const onFramePage = (page: number) => {
            framePage = page;
            resetFramePage();
        };
        const frameInCategory = (f: Frame, c: typeof frameCategories[number]) =>
            isFrameType(f.type) && (frameDefinitions[f.type][c] || false);
        const labels = {
            engine: `Engines (${railroad.frames.filter((f) => frameInCategory(f, 'engine')).length})`,
            tender: `Tenders (${railroad.frames.filter((f) => frameInCategory(f, 'tender')).length})`,
            handcar: `Handcars (${railroad.frames.filter((f) => frameInCategory(f, 'handcar')).length})`,
            freight: `Freight (${railroad.frames.filter((f) => frameInCategory(f, 'freight')).length})`,
            passenger: `Passenger (${railroad.frames.filter((f) => frameInCategory(f, 'passenger')).length})`,
            mow: `Maintenance (${railroad.frames.filter((f) => frameInCategory(f, 'mow')).length})`,
        };
        const anyInCategory = (c: typeof frameCategories[number]): boolean =>
            railroad.frames.some((f) => frameInCategory(f, c));
        const checked = Object.fromEntries(frameCategories.map((c) => [c, anyInCategory(c)]));
        const onFrameFilter = (category: typeof frameCategories[number], value: boolean): void => {
            checked[category] = value;
            resetFramePage();
        };
        const categories = frameCategories.filter(anyInCategory);
        let frameSelect = 'all';
        const onOption = (value: string) => {
            frameSelect = value;
            resetFramePage();
        };
        const options = Object.entries(frameDefinitions)
            .filter(([type]) => railroad.frames.some((f) => f.type === type))
            .map(([type, fd]) => {
                const count = railroad.frames.filter((f) => f.type === type).length;
                const text = count === 1 ? fd.name : `${fd.name} (${count})`;
                return [type, text] as [string, string];
            });
        options.unshift(['all', 'All']);
        const filterNav = createFilter(categories, labels, onFrameFilter, options, onOption);
        filterNav.classList.add('mt-5');
        const resetFramePage = () => {
            const pageSize = 20;
            const filtered = railroad.frames.filter((f) => {
                if (!isFrameType(f.type)) return false;
                if (frameSelect && frameSelect !== 'all') return (f.type === frameSelect);
                const d = frameDefinitions[f.type];
                return frameCategories.every((c) => !d[c] || checked[c]);
            });
            const numPages = Math.ceil(filtered.length / pageSize);
            framePage = clamp(framePage, 0, numPages - 1);
            const framesNav = createPager(framePage, filtered.length, onFramePage, pageSize);
            const table = document.createElement('table');
            table.classList.add('table', 'table-striped', 'mb-5');
            studioControls.replaceChildren(buttons);
            const children = [];
            if (framesNav) {
                framesNav.classList.add('mt-3');
                children.push(framesNav);
            }
            content.replaceChildren(filterNav, ...children, table);
            this.floatHeader(false);
            const first = pageSize * framePage;
            const last = Math.min(filtered.length, first + pageSize) - 1;
            this.frames(table, first, last, filtered);
        };
        btnFrames.addEventListener('click', resetFramePage);
        // Industries
        const btnIndustries = document.createElement('button');
        btnIndustries.textContent = 'Industries';
        btnIndustries.classList.add('btn', 'btn-secondary');
        btnIndustries.addEventListener('click', () => {
            const table = document.createElement('table');
            table.classList.add('table', 'table-striped', 'mt-5', 'mb-5');
            studioControls.replaceChildren(buttons);
            content.replaceChildren(table);
            this.floatHeader(false);
            this.industries(table);
        });
        // Players
        const btnPlayers = document.createElement('button');
        btnPlayers.textContent = 'Players';
        btnPlayers.classList.add('btn', 'btn-secondary');
        btnPlayers.addEventListener('click', () => {
            const table = document.createElement('table');
            table.classList.add('table', 'table-striped', 'mt-5', 'mb-5');
            studioControls.replaceChildren(buttons);
            content.replaceChildren(table);
            this.floatHeader(false);
            this.players(table);
        });
        // Props
        const btnProps = document.createElement('button');
        btnProps.textContent = 'Props';
        btnProps.classList.add('btn', 'btn-secondary');
        let propPage = 0;
        const resetPropPage = () => {
            const pageSize = 20;
            const onPage = (page: number): void => {
                propPage = page;
                resetPropPage();
            };
            const propNav = createPager(propPage, railroad.props.length, onPage, pageSize);
            const table = document.createElement('table');
            table.classList.add('table', 'table-striped', 'mb-5');
            studioControls.replaceChildren(buttons);
            if (propNav) {
                propNav.classList.add('mt-5');
                content.replaceChildren(propNav, table);
            } else {
                table.classList.add('mt-5');
                content.replaceChildren(table);
            }
            this.floatHeader(false);
            const first = pageSize * propPage;
            const last = Math.min(railroad.props.length, first + pageSize) - 1;
            this.props(table, first, last);
        };
        btnProps.addEventListener('click', resetPropPage);
        // Spline Tracks
        const btnSplineTracks = document.createElement('button');
        btnSplineTracks.textContent = 'Spline Tracks';
        btnSplineTracks.classList.add('btn', 'btn-secondary');
        let splineTrackPage = 0;
        const resetSplineTrackPage = () => {
            const pageSize = 20;
            const onPage = (page: number): void => {
                splineTrackPage = page;
                resetSplineTrackPage();
            };
            const splineTrackNav = createPager(splineTrackPage, railroad.splineTracks.length, onPage, pageSize);
            const table = document.createElement('table');
            table.classList.add('table', 'table-striped', 'mb-5');
            studioControls.replaceChildren(buttons);
            if (splineTrackNav) {
                splineTrackNav.classList.add('mt-5');
                content.replaceChildren(splineTrackNav, table);
            } else {
                table.classList.add('mt-5');
                content.replaceChildren(table);
            }
            this.floatHeader(false);
            const first = pageSize * splineTrackPage;
            const last = Math.min(railroad.splineTracks.length, first + pageSize) - 1;
            this.splineTracks(table, first, last);
        };
        btnSplineTracks.addEventListener('click', resetSplineTrackPage);
        // Export
        const btnDownload = document.createElement('button');
        const imgDownload = bootstrapIcon('bi-download', 'Download');
        this.btnDownload = btnDownload;
        btnDownload.appendChild(imgDownload);
        btnDownload.classList.add('btn', 'btn-secondary');
        btnDownload.addEventListener('click', () => {
            const gvas = railroadToGvas(this.railroad);
            const blob = gvasToBlob(gvas);
            const url = URL.createObjectURL(blob);
            const a = document.createElement('a');
            a.href = url;
            a.download = this.exportFileName();
            document.body.append(a);
            a.click();
            window.URL.revokeObjectURL(url);
            a.remove();
        });
        // Toggle dark mode
        const btnDark = document.createElement('button');
        btnDark.classList.add('btn', 'btn-secondary');
        btnDark.appendChild(bootstrapIcon('bi-lightbulb', 'Toggle dark mode'));
        btnDark.addEventListener('click', toggleDarkMode);
        buttons.replaceChildren(btnMap, btnDownload, btnDark);
        if (hasFrames) {
            buttons.insertBefore(btnFrames, btnDownload);
        }
        if (hasIndustries) {
            buttons.insertBefore(btnIndustries, btnDownload);
        }
        if (hasPlayers) {
            buttons.insertBefore(btnPlayers, btnDownload);
        }
        if (hasProps) {
            buttons.insertBefore(btnProps, btnDownload);
        }
        if (hasSplineTracks) {
            buttons.insertBefore(btnSplineTracks, btnDownload);
        }
        // Studio controls
        const studioControls = document.createElement('div');
        studioControls.classList.add('studio-controls', 'vstack', 'gap-2');
        studioControls.replaceChildren(buttons, mapButtons);
        headerElement.replaceChildren(header, studioControls);
        layers
            .map((l) => l.listener)
            .filter((item): item is (() => void) => !!item)
            .forEach((l) => l());
        // Version warning
        const saveGameVersionNumber = Number(railroad.saveGame.version);
        const showSaveVersionWarning =
            saveGameVersionNumber < OLDEST_TESTED_SAVE_GAME_VERSION ||
            saveGameVersionNumber > NEWEST_TESTED_SAVE_GAME_VERSION;
        if (showSaveVersionWarning) {
            const warning = `Warning: Save game version ${railroad.saveGame.version} has not been tested.`;
            console.log(warning);
            const headerWarning = document.createElement('h4');
            headerWarning.textContent = warning;
            headerWarning.classList.add('text-warning');
            headerElement.insertBefore(headerWarning, studioControls);
            // headerElement.replaceChildren(header, headerWarning, studioControls);
        }
    }

    private exportFileName() {
        const appendModified = this.modified && !this.filename.match(/modified/);
        const fileExtension = this.filename.match(/(\.[^.]+)?$/)?.[1];
        if (!fileExtension) {
            if (appendModified) return this.filename + '-modified.sav';
            return this.filename + '.sav';
        } else {
            if (!appendModified) return this.filename;
            const beforeDot = this.filename.substring(0, this.filename.length - fileExtension.length);
            return `${beforeDot}-modified${fileExtension}`;
        }
    }

    private floatHeader(float: boolean) {
        const header = document.getElementById('header');
        if (header) {
            header.classList[float ? 'add' : 'remove']('fixed-top', 'm-3');
        }
        const content = document.getElementById('content');
        if (content) {
            if (float) {
                content.classList.replace('pt-1', 'pt-5');
            } else {
                content.classList.replace('pt-5', 'pt-1');
            }
        }
    }

    setMapModified(affectsSplines = false) {
        if (!this.modified) {
            this.modified = true;
            this.btnDownload.classList.replace('btn-secondary', 'btn-warning');
            document.title = this.filename + '* - Railroad Studio';
            const onBeforeUnload = (e: BeforeUnloadEvent) => e.returnValue = 'Changes you made may not be saved.';
            window.addEventListener('beforeunload', onBeforeUnload, {capture: true});
        }
        if (affectsSplines) {
            this.logRadiusGrade();
        }
    }

    private lastLoggedRadius = Infinity;
    private lastLoggedGrade = 0;
    private logRadiusGrade() {
        const catmullRomTracks = this.railroad.splines.filter((spline) =>
            spline.type === SplineType.rail ||
            spline.type === SplineType.rail_deck);
        // Convert Catmull-Rom track splines to hermite curves
        const fromCatmullRom = catmullRomTracks
            .flatMap((spline) => spline.segmentsVisible
                .flatMap((vis, i) => vis ? [catmullRomToHermite(spline, i)] : []));
        // Combine with Hermite track splines
        const hermiteTracks = fromCatmullRom.concat(
            this.railroad.splineTracks
                .filter((spline) =>
                    spline.type &&
                    spline.type.startsWith('rail_') &&
                    !spline.type.includes('switch') &&
                    !spline.type.includes('bumper'))
                .map((spline) => {
                    const {startPoint, startTangent, endPoint, endTangent} = spline;
                    return {startPoint, startTangent, endPoint, endTangent};
                }),
        );
        // Calculate minimum radius
        const minRadius = hermiteTracks
            .map(hermiteToBezier)
            .map((b) => cubicBezierMinRadius(b))
            .map((osculating) => osculating.radius)
            .reduce((p, c) => Math.min(p, c), Infinity);
        if (minRadius !== this.lastLoggedRadius) {
            const text = (minRadius / 100).toFixed(2) + 'm';
            console.log(`Minimum radius: ${text}`);
            this.lastLoggedRadius = minRadius;
        }
        // Calculate maximum grade
        const maxGrade = hermiteTracks
            .map((hermite) => calculateSteepestGrade(hermite))
            .map((g) => g.percentage)
            .reduce((p, c) => Math.max(p, c), 0);
        if (maxGrade !== this.lastLoggedGrade) {
            console.log(`Maximum grade: ${maxGrade.toFixed(2)}%`);
            this.lastLoggedGrade = maxGrade;
        }
    }

    setTitle(title: string) {
        this.header.textContent = title + ' - ' + this.filename;
    }

    private splineTracks(table: HTMLTableElement, first: number, last: number): void {
        this.setTitle('Spline Tracks');
        const thead = document.createElement('thead');
        table.appendChild(thead);
        let tr = document.createElement('tr');
        thead.appendChild(tr);
        for (const columnHeader of [
            'ID',
            'Location',
            'Start Point',
            'End Point',
            'Start Tangent',
            'End Tangent',
            'Paint style',
            'Rotation',
            'Switch State',
            'Type',
        ]) {
            const th = document.createElement('th');
            th.textContent = columnHeader;
            tr.appendChild(th);
        }
        const tbody = document.createElement('tbody');
        table.appendChild(tbody);
        for (let idx = first; idx <= last; idx++) {
            const track = this.railroad.splineTracks[idx];
            tr = document.createElement('tr');
            tbody.appendChild(tr);
            // ID
            let td = document.createElement('td');
            td.textContent = String(idx);
            tr.appendChild(td);
            // Location
            td = document.createElement('td');
            const setTrackLocation = (location: Vector) => track.location = location;
            td.replaceChildren(editVector(this, track.location, setTrackLocation));
            tr.appendChild(td);
            // Start point
            td = document.createElement('td');
            const setTrackStartPoint = (startPoint: Vector) => track.startPoint = startPoint;
            td.replaceChildren(editVector(this, track.startPoint, setTrackStartPoint));
            tr.appendChild(td);
            // End point
            td = document.createElement('td');
            const setTrackEndPoint = (endPoint: Vector) => track.endPoint = endPoint;
            td.replaceChildren(editVector(this, track.endPoint, setTrackEndPoint));
            tr.appendChild(td);
            // Start tangent
            td = document.createElement('td');
            const setTrackStartTangent = (startTangent: Vector) => track.startTangent = startTangent;
            td.replaceChildren(editVector(this, track.startTangent, setTrackStartTangent));
            tr.appendChild(td);
            // End tangent
            td = document.createElement('td');
            const setTrackEndTangent = (endTangent: Vector) => track.endTangent = endTangent;
            td.replaceChildren(editVector(this, track.endTangent, setTrackEndTangent));
            tr.appendChild(td);
            // Paint style
            td = document.createElement('td');
            const setTrackPaintStyle = (paintStyle: number) => track.paintStyle = paintStyle;
            td.replaceChildren(editNumber(this, track.paintStyle, {min: '0'}, setTrackPaintStyle));
            tr.appendChild(td);
            // Rotation
            td = document.createElement('td');
            const setTrackRotation = (rotation: Rotator) => track.rotation = rotation;
            td.replaceChildren(editRotator(this, track.rotation, setTrackRotation));
            tr.appendChild(td);
            // Switch state
            td = document.createElement('td');
            const setTrackSwitchState = (switchState: number) => track.switchState = switchState;
            td.replaceChildren(editNumber(this, track.switchState, {min: '0'}, setTrackSwitchState));
            tr.appendChild(td);
            // Type
            td = document.createElement('td');
            const setTrackType = (type: SplineTrackType) => track.type = type;
            td.replaceChildren(editTrackType(this, track.type as SplineTrackType, setTrackType));
            tr.appendChild(td);
        }
    }

    private frames(table: HTMLTableElement, first: number, last: number, filtered: Frame[]): void {
        this.setTitle('Frames');
        const thead = document.createElement('thead');
        table.appendChild(thead);
        let tr = document.createElement('tr');
        thead.appendChild(tr);
        ['Type', 'Name', 'Number', 'State'].forEach((columnHeader, i) => {
            const th = document.createElement('th');
            th.classList.add((i < 3) ? 'col-1' : 'col-auto');
            th.textContent = columnHeader;
            tr.appendChild(th);
        });
        const tbody = document.createElement('tbody');
        table.appendChild(tbody);
        for (let idx = first; idx <= last; idx++) {
            const frame = filtered[idx];
            tr = document.createElement('tr');
            tbody.appendChild(tr);
            // Type
            let td = document.createElement('td');
            td.textContent = isFrameType(frame.type) ? frameDefinitions[frame.type].name : '';
            tr.appendChild(td);
            // Name
            td = document.createElement('td');
            const setFrameName = (name: GvasText) => frame.name = name;
            td.appendChild(editText(this, frame.name, setFrameName));
            tr.appendChild(td);
            // Number
            td = document.createElement('td');
            const setFrameNumber = (frameNo: GvasText) => frame.number = frameNo;
            td.appendChild(editText(this, frame.number, setFrameNumber));
            tr.appendChild(td);
            // State table
            td = document.createElement('td');
            tr.appendChild(td);
            const table2 = document.createElement('table');
            table2.classList.add('table', 'table-borderless', 'mb-0');
            td.appendChild(table2);
            const tbody2 = document.createElement('tbody');
            table2.appendChild(tbody2);
            const addStat = (text: string, input: Node, title?: string, rowClass?: string) => {
                tr = document.createElement('tr');
                if (rowClass) {
                    tr.classList.add(rowClass);
                }
                td = document.createElement('td');
                td.classList.add('col-2', 'text-nowrap');
                td.textContent = text;
                if (title) td.title = title;
                tr.appendChild(td);
                td = document.createElement('td');
                td.classList.add('col-auto');
                td.appendChild(input);
                tr.appendChild(td);
                tbody2.append(tr);
            };
            // Location
            const setFrameLocation = (location: Vector) => frame.location = location;
            addStat('Location', editVector(this, frame.location, setFrameLocation));
            // Rotation
            const setFrameRotation = (rotation: Rotator) => frame.rotation = rotation;
            addStat('Rotation', editRotator(this, frame.rotation, setFrameRotation));
            // Frame state
            if (isFrameType(frame.type)) {
                const frameDef = frameDefinitions[frame.type];
                const editNumericState = (frame: Frame, key: keyof NumericFrameState) => {
                    if (typeof frame.state[key] === 'undefined') return;
                    const meta = frameStateMetadata[key];
                    if (!meta) return;
                    const {max, min} = frameDef;
                    const maxValue = (max ? max[key] : undefined) ?? 0;
                    const minValue = (min ? min[key] : undefined) ?? 0;
                    const value = Number(frame.state[key]);
                    if (value === minValue && value === maxValue) return;
                    if (value === 0 && minValue === 1) return;
                    let c: string | undefined = undefined;
                    let tooltip: string = key;
                    if (value < minValue || value > maxValue) {
                        c = 'table-danger';
                        tooltip = `Expected ${key} to in range [${minValue}, ${maxValue}]`;
                    }
                    const options: InputTextOptions = {
                        min: String(minValue),
                        max: String(maxValue),
                        step: 'step' in meta && meta.step ? String(meta.step) : undefined,
                    };
                    const displayValue = (value: number) => Number.isInteger(value) ? String(value) : value.toFixed(1);
                    const saveValue = (value: number) => frame.state[key] = value;
                    const formatValue = (value: number) => {
                        let result = displayValue(value);
                        if (value !== maxValue && maxValue !== 1) {
                            result += ` / ${maxValue}`;
                        }
                        if ('unit' in meta && meta.unit) {
                            if (typeof meta.unit === 'string') {
                                result += ` ${meta.unit}`;
                            } else {
                                const fuelType = frameDef.coal ? 1 : 0;
                                result += ` ${meta.unit[fuelType]}`;
                            }
                        }
                        if ('type' in meta && meta.type === 'slider') {
                            const percent = 100 * value / maxValue;
                            const display = displayValue(percent).padStart(6) + '%';
                            if (!('unit' in meta && meta.unit) && (maxValue === 1 || maxValue === 100)) {
                                return display;
                            }
                            return `${display} (${result})`;
                        }
                        return result;
                    };
                    let form: Node;
                    if (!('type' in meta && meta.type)) {
                        form = editNumber(this, value, options, saveValue, formatValue);
                    } else if (meta.type === 'slider') {
                        form = editSlider(this, value, options, saveValue, formatValue);
                    } else {
                        const saveString = (value: string) => saveValue(Number(value));
                        const optionDict = Object.fromEntries(Object.entries(meta.type));
                        form = editDropdown(this, String(value), optionDict, saveString);
                    }
                    addStat(meta.name, form, tooltip, c);
                };
                // Configuration
                editNumericState(frame, 'headlightType');
                editNumericState(frame, 'paintType');
                editNumericState(frame, 'smokestackType');
                // Cab controls
                editNumericState(frame, 'regulatorValue');
                editNumericState(frame, 'reverserValue');
                editNumericState(frame, 'brakeValue');
                editNumericState(frame, 'generatorValveValue');
                editNumericState(frame, 'compressorValveValue');
                // Physical state
                editNumericState(frame, 'boilerFireTemp');
                editNumericState(frame, 'boilerFuelAmount');
                editNumericState(frame, 'boilerPressure');
                editNumericState(frame, 'boilerWaterLevel');
                editNumericState(frame, 'boilerWaterTemp');
                editNumericState(frame, 'compressorAirPressure');
                editNumericState(frame, 'sanderAmount');
                editNumericState(frame, 'tenderFuelAmount');
                editNumericState(frame, 'tenderWaterAmount');
                // Marker lights
                editNumericState(frame, 'markerLightsCenterState');
                editNumericState(frame, 'markerLightsFrontLeftState');
                editNumericState(frame, 'markerLightsFrontRightState');
                editNumericState(frame, 'markerLightsRearLeftState');
                editNumericState(frame, 'markerLightsRearRightState');
                // Freight
                if (hasCargoLimits(frame.type)) {
                    const freightType = frame.state.freightType ?? '';
                    const setAmount = (amount: number) => frame.state.freightAmount = amount;
                    const limits: Partial<Record<CargoType, number>> = cargoLimits[frame.type];
                    const limit = isCargoType(freightType) ? limits[freightType] ?? 0 : 0;
                    const max = String(limit);
                    const options: InputTextOptions = {min: '0', max};
                    addStat(`Freight Amount`, editNumber(this, frame.state.freightAmount, options, setAmount));
                    const allowedCargo = Object.keys(limits) as CargoType[];
                    const entries = allowedCargo.map((t) => [t, cargoTypes[t]] as [string, string]);
                    entries.unshift(['', 'None']);
                    if (!allowedCargo.includes(freightType)) {
                        entries.unshift([freightType, freightType]);
                    }
                    const typeOptions = Object.fromEntries(entries);
                    const setFreightType = (type: string) => {
                        // TODO: Update freight amount limits
                        return frame.state.freightType = type === '' ? null : type;
                    };
                    addStat(`Freight Type`, editDropdown(this, freightType, typeOptions, setFreightType));
                }
            }
        }
    }

    private industries(table: HTMLTableElement): void {
        this.setTitle('Industries');
        const thead = document.createElement('thead');
        table.appendChild(thead);
        let tr = document.createElement('tr');
        thead.appendChild(tr);
        for (const columnHeader of ['Industry Type', 'Inputs', 'Outputs', 'Location', 'Rotation']) {
            const th = document.createElement('th');
            th.textContent = columnHeader;
            tr.appendChild(th);
        }
        const tbody = document.createElement('tbody');
        table.appendChild(tbody);
        for (const industry of this.railroad.industries) {
            tr = document.createElement('tr');
            tbody.appendChild(tr);
            // Industry type
            let td = document.createElement('td');
<<<<<<< HEAD
            const setIndustryType = (type: IndustryTypeNew) => industry.type = type;
            td.replaceChildren(editIndustryType(this, industry.type, setIndustryType));
=======
            if (typeof industry.type === 'number') {
                const setIndustryType = (type: IndustryType) => industry.type = type;
                td.replaceChildren(editIndustryType(this, industry.type, setIndustryType));
            } else if (isIndustryName(industry.type)) {
                const setIndustryName = (name: IndustryName) => industry.type = name;
                td.replaceChildren(editIndustryName(this, industry.type, setIndustryName));
            } else {
                throw new Error('Unexpected industry type');
            }
>>>>>>> dbecb424
            tr.appendChild(td);
            // Inputs
            td = document.createElement('td');
            const setIndustryInputs = (inputs: number[]) => industry.inputs = inputs as Quadruplet<number>;
<<<<<<< HEAD
            const industryTypeTemp = getIndustryType(industry);
            const inputLabels = industryProductInputLabels[industryTypeTemp];
            td.appendChild(editIndustryProducts(this, 'Input', inputLabels, industry.inputs, setIndustryInputs));
=======
            if (typeof industry.type === 'number') {
                const labels = industryProductInputLabels[industry.type];
                td.appendChild(editIndustryProducts(this, 'Input', labels, industry.inputs, setIndustryInputs));
            } else {
                const labels = industryNameProductInputLabels[industry.type];
                td.appendChild(editIndustryProducts(this, 'Input', labels, industry.inputs, setIndustryInputs));
            }
>>>>>>> dbecb424
            tr.appendChild(td);
            // Outputs
            td = document.createElement('td');
            const setIndustryOutputs = (outputs: number[]) => industry.outputs = outputs as Quadruplet<number>;
<<<<<<< HEAD
            const outputLabels = industryProductOutputLabels[industryTypeTemp];
            td.appendChild(editIndustryProducts(this, 'Output', outputLabels, industry.outputs, setIndustryOutputs));
=======
            if (typeof industry.type === 'number') {
                const labels = industryProductOutputLabels[industry.type];
                td.appendChild(editIndustryProducts(this, 'Output', labels, industry.outputs, setIndustryOutputs));
            } else {
                const labels = industryNameProductOutputLabels[industry.type];
                td.appendChild(editIndustryProducts(this, 'Output', labels, industry.outputs, setIndustryOutputs));
            }
>>>>>>> dbecb424
            tr.appendChild(td);
            // Location
            td = document.createElement('td');
            const setIndustryLocation = (location: Vector) => industry.location = location;
            td.replaceChildren(editVector(this, industry.location, setIndustryLocation));
            tr.appendChild(td);
            // Rotation
            td = document.createElement('td');
            const setIndustryRotation = (rotation: Rotator) => industry.rotation = rotation;
            td.replaceChildren(editRotator(this, industry.rotation, setIndustryRotation));
            tr.appendChild(td);
        }
    }

    private players(table: HTMLTableElement): void {
        this.setTitle('Players');
        const thead = document.createElement('thead');
        table.appendChild(thead);
        let tr = document.createElement('tr');
        thead.appendChild(tr);
        for (const columnHeader of ['Steam ID', 'Name', 'Money', 'XP', 'Location']) {
            const th = document.createElement('th');
            th.textContent = columnHeader;
            tr.appendChild(th);
        }
        const tbody = document.createElement('tbody');
        table.appendChild(tbody);
        for (const player of this.railroad.players) {
            tr = document.createElement('tr');
            tbody.appendChild(tr);
            // ID
            let td = document.createElement('td');
            td.textContent = String(player.id);
            tr.appendChild(td);
            // Name
            td = document.createElement('td');
            td.textContent = String(player.name);
            tr.appendChild(td);
            // Money
            td = document.createElement('td');
            td.appendChild(editNumber(this, player.money, {min: '0'}, (money) => player.money = money));
            tr.appendChild(td);
            // XP
            td = document.createElement('td');
            td.appendChild(editNumber(this, player.xp, {min: '0'}, (xp) => player.xp = xp));
            tr.appendChild(td);
            // Location
            td = document.createElement('td');
            if (player.location) {
                const setPlayerLocation = (location: Vector): Vector => player.location = location;
                td.appendChild(editVector(this, player.location, setPlayerLocation));
            }
            tr.appendChild(td);
            // Rotation
            if (player.rotation) {
                td = document.createElement('td');
                const setPlayerRotation = (r: number) => player.rotation = r;
                td.replaceChildren(editNumber(this, player.rotation, {min: '-180', max: '180'}, setPlayerRotation));
                tr.appendChild(td);
            }
        }
    }

    private props(table: HTMLTableElement, first: number, last: number): void {
        this.setTitle('Props');
        const thead = document.createElement('thead');
        table.appendChild(thead);
        let tr = document.createElement('tr');
        thead.appendChild(tr);
        for (const columnHeader of ['ID', 'Name', 'Text', 'Location', 'Rotation', 'Scale']) {
            const th = document.createElement('th');
            th.textContent = columnHeader;
            tr.appendChild(th);
        }
        const tbody = document.createElement('tbody');
        table.appendChild(tbody);
        for (let idx = first; idx <= last; idx++) {
            const prop = this.railroad.props[idx];
            tr = document.createElement('tr');
            tbody.appendChild(tr);
            // ID
            let td = document.createElement('td');
            td.textContent = String(idx);
            tr.appendChild(td);
            // Name
            td = document.createElement('td');
            const setPropName = (name: GvasString): GvasString => prop.name = name;
            td.appendChild(editString(this, prop.name, setPropName));
            tr.appendChild(td);
            // Text
            td = document.createElement('td');
            td.appendChild(editText(this, prop.text, (text) => prop.text = text));
            tr.appendChild(td);
            // Location
            td = document.createElement('td');
            const setPropLocation = (location: Vector): Vector => prop.transform.translation = location;
            td.appendChild(editVector(this, prop.transform.translation, setPropLocation));
            tr.appendChild(td);
            // Rotation
            td = document.createElement('td');
            const setPropRotation = (rotation: Quaternion) => prop.transform.rotation = rotation;
            td.replaceChildren(editQuaternion(this, prop.transform.rotation, setPropRotation));
            tr.appendChild(td);
            // Scale
            td = document.createElement('td');
            const setPropScale = (scale: Vector) => prop.transform.scale3d = scale;
            td.replaceChildren(editVector(this, prop.transform.scale3d, setPropScale));
            tr.appendChild(td);
        }
    }
}<|MERGE_RESOLUTION|>--- conflicted
+++ resolved
@@ -1,12 +1,7 @@
 import {createFilter} from './Filter';
 import {calculateSteepestGrade} from './Grade';
 import {GvasString, GvasText, gvasToString} from './Gvas';
-import {
-    IndustryTypeNew,
-    getIndustryType,
-    industryProductInputLabels,
-    industryProductOutputLabels,
-} from './IndustryType';
+import {IndustryType, industryProductInputLabels, industryProductOutputLabels} from './IndustryType';
 import {createPager} from './Pager';
 import {Frame, NumericFrameState, Railroad, SplineType, Quadruplet} from './Railroad';
 import {MapLayers, RailroadMap} from './RailroadMap';
@@ -1247,10 +1242,6 @@
             tbody.appendChild(tr);
             // Industry type
             let td = document.createElement('td');
-<<<<<<< HEAD
-            const setIndustryType = (type: IndustryTypeNew) => industry.type = type;
-            td.replaceChildren(editIndustryType(this, industry.type, setIndustryType));
-=======
             if (typeof industry.type === 'number') {
                 const setIndustryType = (type: IndustryType) => industry.type = type;
                 td.replaceChildren(editIndustryType(this, industry.type, setIndustryType));
@@ -1260,16 +1251,10 @@
             } else {
                 throw new Error('Unexpected industry type');
             }
->>>>>>> dbecb424
             tr.appendChild(td);
             // Inputs
             td = document.createElement('td');
             const setIndustryInputs = (inputs: number[]) => industry.inputs = inputs as Quadruplet<number>;
-<<<<<<< HEAD
-            const industryTypeTemp = getIndustryType(industry);
-            const inputLabels = industryProductInputLabels[industryTypeTemp];
-            td.appendChild(editIndustryProducts(this, 'Input', inputLabels, industry.inputs, setIndustryInputs));
-=======
             if (typeof industry.type === 'number') {
                 const labels = industryProductInputLabels[industry.type];
                 td.appendChild(editIndustryProducts(this, 'Input', labels, industry.inputs, setIndustryInputs));
@@ -1277,15 +1262,10 @@
                 const labels = industryNameProductInputLabels[industry.type];
                 td.appendChild(editIndustryProducts(this, 'Input', labels, industry.inputs, setIndustryInputs));
             }
->>>>>>> dbecb424
             tr.appendChild(td);
             // Outputs
             td = document.createElement('td');
             const setIndustryOutputs = (outputs: number[]) => industry.outputs = outputs as Quadruplet<number>;
-<<<<<<< HEAD
-            const outputLabels = industryProductOutputLabels[industryTypeTemp];
-            td.appendChild(editIndustryProducts(this, 'Output', outputLabels, industry.outputs, setIndustryOutputs));
-=======
             if (typeof industry.type === 'number') {
                 const labels = industryProductOutputLabels[industry.type];
                 td.appendChild(editIndustryProducts(this, 'Output', labels, industry.outputs, setIndustryOutputs));
@@ -1293,7 +1273,6 @@
                 const labels = industryNameProductOutputLabels[industry.type];
                 td.appendChild(editIndustryProducts(this, 'Output', labels, industry.outputs, setIndustryOutputs));
             }
->>>>>>> dbecb424
             tr.appendChild(td);
             // Location
             td = document.createElement('td');
