--- conflicted
+++ resolved
@@ -159,17 +159,6 @@
 
 ```
 Format: null
-<<<<<<< HEAD
-(uint32) length (0)
-
-Format: ASCII (no characters >127)
-(uint32) positive length
-(uint8*) ascii string (null-terminated)
-
-Format: Unicode
-(uint32)  negative length
-(uint16*) utf-16 encoded string (null-terminated)
-=======
 (u32) length (0)
 
 Format: ASCII (no characters >127)
@@ -179,7 +168,6 @@
 Format: Unicode
 (u32)  negative length
 (u16*) utf-16 encoded string (null-terminated)
->>>>>>> 43b33ae5
 
 Example: null
 00 00 00 00
